--- conflicted
+++ resolved
@@ -98,10 +98,6 @@
 endif(${BUILD_TESTS})
 
 # compile the library
-<<<<<<< HEAD
-# add_compile_options(-Werror)
-=======
->>>>>>> e9237d12
 add_subdirectory(
   ${CMAKE_SOURCE_DIR}/src/
   )
