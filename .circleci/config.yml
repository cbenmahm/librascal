--- conflicted
+++ resolved
@@ -1,385 +1,4 @@
 version: 2
-<<<<<<< HEAD
-jobs:
-        build_ubuntu_g++-5.5:
-                docker:
-                        - image: ubuntu:18.04
-                          environment:
-                                  PIPENV_VENV_IN_PROJECT: true
-                steps:
-                        - checkout
-                        - run:
-                                name: setting up apt-get properly
-                                command: |
-                                        apt-get update -y
-                        - run:
-                                name: Installing dependencies
-                                command: |
-                                        apt-get install -y cmake
-                                        apt-get install -y python3-pip
-                                        apt-get install -y python3.6
-                                        apt-get install -y git
-                                        apt-get install -y libboost-test-dev
-                                        apt-get install -y doxygen graphviz
-                                        apt-get install -y pandoc
-                                        apt-get install -y gcc-5 g++-5
-                        - run:
-                                name: installing python packages
-                                command: |
-                                        python3.6 -m pip install --upgrade pip
-                                        python3.6 -m pip install numpy scipy sphinx==2.1.2 breathe==4.13.1 sphinx_rtd_theme nbsphinx cpplint
-                        - run:
-                                command: |
-                                        rm -rf build
-                                        mkdir build
-                                        cd build
-                                        cmake -DENABLE_DOC=ON -DBUILD_TESTS=ON -DCMAKE_C_COMPILER=gcc-5 -DCMAKE_CXX_COMPILER=g++-5 ..
-                        - run: pwd
-                        - run:
-                                command: |
-                                        cd build
-                                        make
-                        - run:
-                                command: |
-                                        cd build
-                                        ctest -V
-                        - run:
-                                command: |
-                                        cd build
-                                        make doc
-                        - run:
-                                command: |
-                                        cd build
-                                        make lint
-
-        build_ubuntu_g++-6.4:
-                docker:
-                        - image: ubuntu:18.04
-                          environment:
-                                  PIPENV_VENV_IN_PROJECT: true
-                steps:
-                        - checkout
-                        - run:
-                                name: setting up apt-get properly
-                                command: |
-                                        apt-get update -y
-                        - run:
-                                name: Installing dependencies
-                                command: |
-                                        apt-get install -y cmake
-                                        apt-get install -y python3-pip
-                                        apt-get install -y python3.6
-                                        apt-get install -y git
-                                        apt-get install -y libboost-test-dev
-                                        apt-get install -y doxygen graphviz
-                                        apt-get install -y pandoc
-                                        apt-get install -y gcc-6 g++-6
-                        - run:
-                                name: installing python packages
-                                command: |
-                                        python3.6 -m pip install --upgrade pip
-                                        python3.6 -m pip install numpy scipy sphinx==2.1.2 breathe==4.13.1 sphinx_rtd_theme nbsphinx cpplint
-                        - run:
-                                command: |
-                                        rm -rf build
-                                        mkdir build
-                                        cd build
-                                        cmake -DENABLE_DOC=ON -DBUILD_TESTS=ON -DCMAKE_C_COMPILER=gcc-6 -DCMAKE_CXX_COMPILER=g++-6 ..
-                        - run: pwd
-                        - run:
-                                command: |
-                                        cd build
-                                        make
-                        - run:
-                                command: |
-                                        cd build
-                                        ctest -V
-                        - run:
-                                command: |
-                                        cd build
-                                        make doc
-                        - run:
-                                command: |
-                                        cd build
-                                        make lint
-        build_ubuntu_g++-7.3:
-                docker:
-                        - image: ubuntu:18.04
-                          environment:
-                                  PIPENV_VENV_IN_PROJECT: true
-                steps:
-                        - checkout
-                        - run:
-                                name: setting up apt-get properly
-                                command: |
-                                        apt-get update -y
-                        - run:
-                                name: Installing dependencies
-                                command: |
-                                        apt-get install -y cmake
-                                        apt-get install -y python3-pip
-                                        apt-get install -y python3.6
-                                        apt-get install -y git
-                                        apt-get install -y libboost-test-dev
-                                        apt-get install -y doxygen graphviz
-                                        apt-get install -y pandoc
-                        - run:
-                                name: installing python packages
-                                command: |
-                                        python3.6 -m pip install --upgrade pip
-                                        python3.6 -m pip install numpy scipy sphinx==2.1.2 breathe==4.13.1 sphinx_rtd_theme nbsphinx cpplint
-                        - run:
-                                command: |
-                                        rm -rf build
-                                        mkdir build
-                                        cd build
-                                        cmake -DENABLE_DOC=ON -DBUILD_TESTS=ON ..
-                        - run: pwd
-                        - run:
-                                command: |
-                                        cd build
-                                        make
-                        - run:
-                                command: |
-                                        cd build
-                                        ctest -V
-                        - run:
-                                command: |
-                                        cd build
-                                        make doc
-                        - run:
-                                command: |
-                                        cd build
-                                        make lint
-
-        build_ubuntu_g++-7.3_debug:
-                docker:
-                        - image: ubuntu:18.04
-                          environment:
-                                  PIPENV_VENV_IN_PROJECT: true
-                steps:
-                        - checkout
-                        - run:
-                                name: setting up apt-get properly
-                                command: |
-                                        apt-get update -y
-                        - run:
-                                name: Installing dependencies
-                                command: |
-                                        apt-get install -y cmake
-                                        apt-get install -y python3-pip
-                                        apt-get install -y python3.6
-                                        apt-get install -y git
-                                        apt-get install -y libboost-test-dev
-                                        apt-get install -y doxygen graphviz
-                                        apt-get install -y pandoc
-                        - run:
-                                name: installing python packages
-                                command: |
-                                        python3.6 -m pip install --upgrade pip
-                                        python3.6 -m pip install numpy scipy sphinx==2.1.2 breathe==4.13.1 sphinx_rtd_theme nbsphinx cpplint
-                        - run:
-                                command: |
-                                        rm -rf build
-                                        mkdir build
-                                        cd build
-                                        cmake -DCMAKE_BUILD_TYPE=Debug -DENABLE_DOC=ON -DBUILD_TESTS=ON ..
-                        - run: pwd
-                        - run:
-                                command: |
-                                        cd build
-                                        make
-                        - run:
-                                command: |
-                                        cd build
-                                        ctest -V
-                        - run:
-                                command: |
-                                        cd build
-                                        make doc
-                        - run:
-                                command: |
-                                        cd build
-                                        make lint
-
-        build_ubuntu_clang-7.0:
-                docker:
-                        - image: ubuntu:18.04
-                          environment:
-                                  PIPENV_VENV_IN_PROJECT: true
-                steps:
-                        - checkout
-                        - run:
-                                name: setting up apt-get properly
-                                command: |
-                                        apt-get update -y
-                        - run:
-                                name: Installing dependencies
-                                command: |
-                                        apt-get install -y cmake
-                                        apt-get install -y python3-pip
-                                        apt-get install -y python3.6
-                                        apt-get install -y git
-                                        apt-get install -y libboost-test-dev
-                                        apt-get install -y doxygen graphviz
-                                        apt-get install -y pandoc
-                                        apt-get install -y software-properties-common
-                                        apt-get install -y gcc-5 g++-5
-                                        apt-get update -y
-                                        apt-key adv --keyserver keyserver.ubuntu.com --recv-keys 15CF4D18AF4F7421
-                                        add-apt-repository "deb http://apt.llvm.org/bionic/ llvm-toolchain-bionic-7 main"
-                                        #add-apt-repository 'deb-src http://apt.llvm.org/bionic/ llvm-toolchain-bionic-7 main'
-                                        apt-get update -y
-                                        # apt-get install -y libllvm-7-ocaml-dev libllvm7 llvm-7 llvm-7-dev llvm-7-doc llvm-7-examples llvm-7-runtime
-                                        apt-get install -y clang-7 lldb-7 lld-7
-                                        apt-get install -y libc++-7-dev libc++abi-7-dev
-                                        # for some reason the execution rights are not set properly by default
-                                        chmod 777 /usr/bin/clang*
-                                        chmod 777 /usr/lib/llvm-7/bin/clang*
-                        - run:
-                                name: installing python packages
-                                command: |
-                                        python3.6 -m pip install --upgrade pip
-                                        python3.6 -m pip install numpy scipy sphinx==2.1.2 breathe==4.13.1 sphinx_rtd_theme nbsphinx cpplint
-                        - run:
-                                command: |
-                                        rm -rf build
-                                        mkdir build
-                                        cd build
-                                        cmake -DENABLE_DOC=ON -DBUILD_TESTS=ON -DCMAKE_C_COMPILER=clang-7 -DCMAKE_CXX_COMPILER=clang++-7 ..
-                        - run: pwd
-                        - run:
-                                command: |
-                                        cd build
-                                        make
-                        - run:
-                                command: |
-                                        cd build
-                                        ctest -V
-                        - run:
-                                command: |
-                                        cd build
-                                        make doc
-                        - run:
-                                command: |
-                                        cd build
-                                        make lint
-
-        build_ubuntu_clang-7.0_debug:
-                docker:
-                        - image: ubuntu:18.04
-                          environment:
-                                  PIPENV_VENV_IN_PROJECT: true
-                steps:
-                        - checkout
-                        - run:
-                                name: setting up apt-get properly
-                                command: |
-                                        apt-get update -y
-                        - run:
-                                name: Installing dependencies
-                                command: |
-                                        apt-get install -y cmake
-                                        apt-get install -y python3-pip
-                                        apt-get install -y python3.6
-                                        apt-get install -y git
-                                        apt-get install -y libboost-test-dev
-                                        apt-get install -y doxygen graphviz
-                                        apt-get install -y pandoc
-                                        apt-get install -y software-properties-common
-                                        apt-get install -y gcc-5 g++-5
-                                        apt-get update -y
-                                        apt-key adv --keyserver keyserver.ubuntu.com --recv-keys 15CF4D18AF4F7421
-                                        add-apt-repository "deb http://apt.llvm.org/bionic/ llvm-toolchain-bionic-7 main"
-                                        #add-apt-repository 'deb-src http://apt.llvm.org/bionic/ llvm-toolchain-bionic-7 main'
-                                        apt-get update -y
-                                        # apt-get install -y libllvm-7-ocaml-dev libllvm7 llvm-7 llvm-7-dev llvm-7-doc llvm-7-examples llvm-7-runtime
-                                        apt-get install -y clang-7 lldb-7 lld-7
-                                        apt-get install -y libc++-7-dev libc++abi-7-dev
-                                        # for some reason the execution rights are not set properly by default
-                                        chmod 777 /usr/bin/clang*
-                                        chmod 777 /usr/lib/llvm-7/bin/clang*
-                        - run:
-                                name: installing python packages
-                                command: |
-                                        python3.6 -m pip install --upgrade pip
-                                        python3.6 -m pip install numpy scipy sphinx==2.1.2 breathe==4.13.1 sphinx_rtd_theme nbsphinx cpplint
-                        - run:
-                                command: |
-                                        rm -rf build
-                                        mkdir build
-                                        cd build
-                                        cmake -DCMAKE_BUILD_TYPE=Debug -DENABLE_DOC=ON -DBUILD_TESTS=ON -DCMAKE_C_COMPILER=clang-7 -DCMAKE_CXX_COMPILER=clang++-7 ..
-                        - run: pwd
-                        - run:
-                                command: |
-                                        cd build
-                                        make
-                        - run:
-                                command: |
-                                        cd build
-                                        ctest -V
-                        - run:
-                                command: |
-                                        cd build
-                                        make doc
-                        - run:
-                                command: |
-                                        cd build
-                                        make lint
-
-        build_ubuntu_clang-6.0:
-                docker:
-                        - image: ubuntu:18.04
-                          environment:
-                                  PIPENV_VENV_IN_PROJECT: true
-                steps:
-                        - checkout
-                        - run:
-                                name: setting up apt-get properly
-                                command: |
-                                        apt-get update -y
-                        - run:
-                                name: Installing dependencies
-                                command: |
-                                        apt-get install -y cmake
-                                        apt-get install -y python3-pip
-                                        apt-get install -y python3.6
-                                        apt-get install -y git
-                                        apt-get install -y libboost-test-dev
-                                        apt-get install -y doxygen graphviz
-                                        apt-get install -y pandoc
-                                        apt-get remove -y clang
-                                        apt-get install -y clang-6.0 libclang-common-6.0-dev libllvm6.0 libc++-dev
-                        - run:
-                                name: installing python packages
-                                command: |
-                                        python3.6 -m pip install --upgrade pip
-                                        python3.6 -m pip install numpy scipy sphinx==2.1.2 breathe==4.13.1 sphinx_rtd_theme nbsphinx cpplint
-                        - run:
-                                command: |
-                                        rm -rf build
-                                        mkdir build
-                                        cd build
-                                        cmake -DENABLE_DOC=ON -DBUILD_TESTS=ON -DCMAKE_C_COMPILER=clang-6.0 -DCMAKE_CXX_COMPILER=clang++-6.0 ..
-                        - run: pwd
-                        - run:
-                                command: |
-                                        cd build
-                                        make
-                        - run:
-                                command: |
-                                        cd build
-                                        ctest -V
-                        - run:
-                                command: |
-                                        cd build
-                                        make doc
-                        - run:
-                                command: |
-                                        cd build
-                                        make lint
-=======
 
 # The default job builds the code, Python bindings and tests with different
 # compilers, and then run the corresponding tests. The compilers to used are
@@ -406,7 +25,6 @@
     - run:
         name: Run tests
         command: cd build && ctest --output-on-failure
->>>>>>> 9daa8a36
 
 jobs:
   gcc-5:
@@ -469,114 +87,6 @@
                 git push -q https://${GH_TOKEN}@github.com/cosmo-epfl/librascal.git gh-pages
             fi
 
-<<<<<<< HEAD
-        build_ubuntu_clang-5.0:
-                docker:
-                        - image: ubuntu:18.04
-                          environment:
-                                  PIPENV_VENV_IN_PROJECT: true
-                steps:
-                        - checkout
-                        - run:
-                                name: setting up apt-get properly
-                                command: |
-                                        apt-get update -y
-                        - run:
-                                name: Installing dependencies
-                                command: |
-                                        apt-get install -y cmake
-                                        apt-get install -y python3-pip
-                                        apt-get install -y python3.6
-                                        apt-get install -y git
-                                        apt-get install -y libboost-test-dev
-                                        apt-get install -y doxygen graphviz
-                                        apt-get install -y pandoc
-                                        apt-get remove -y clang
-                                        apt-get install -y clang-5.0 libclang-common-5.0-dev libllvm5.0 libc++-dev
-                        - run:
-                                name: installing python packages
-                                command: |
-                                        python3.6 -m pip install --upgrade pip
-                                        python3.6 -m pip install numpy scipy sphinx==2.1.2 breathe==4.13.1 sphinx_rtd_theme nbsphinx cpplint
-                        - run:
-                                command: |
-                                        rm -rf build
-                                        mkdir build
-                                        cd build
-                                        cmake -DENABLE_DOC=ON -DBUILD_TESTS=ON -DCMAKE_C_COMPILER=clang-5.0 -DCMAKE_CXX_COMPILER=clang++-5.0 ..
-                        - run: pwd
-                        - run:
-                                command: |
-                                        cd build
-                                        make
-                        - run:
-                                command: |
-                                        cd build
-                                        ctest -V
-                        - run:
-                                command: |
-                                        cd build
-                                        make doc
-                        - run:
-                                command: |
-                                        cd build
-                                        make lint
-        build_ubuntu_clang-4.0:
-                docker:
-                        - image: ubuntu:18.04
-                          environment:
-                                  PIPENV_VENV_IN_PROJECT: true
-                steps:
-                        - checkout
-                        - run:
-                                name: setting up apt-get properly
-                                command: |
-                                        apt-get update -y
-                        - run:
-                                name: Installing dependencies
-                                command: |
-                                        apt-get install -y cmake
-                                        apt-get install -y python3-pip
-                                        apt-get install -y python3.6
-                                        apt-get install -y git
-                                        apt-get install -y libboost-test-dev
-                                        apt-get install -y doxygen graphviz
-                                        apt-get install -y pandoc
-                                        apt-get install -y clang-4.0 llvm-4.0
-                                        #apt-get install -y software-properties-common
-                                        #apt-get update -y
-                                        #apt-key adv --keyserver keyserver.ubuntu.com --recv-keys 15CF4D18AF4F7421
-                                        #apt-add-repository "deb http://llvm.org/apt/trusty/ llvm-toolchain-trusty-3.8 main"
-                                        #apt-get install -y clang-3.8 #lldb-3.8 #llvm-3.8-dev
-                        - run:
-                                name: installing python packages
-                                command: |
-                                        python3.6 -m pip install --upgrade pip
-                                        python3.6 -m pip install numpy scipy sphinx==2.1.2 breathe==4.13.1 sphinx_rtd_theme nbsphinx cpplint
-                        - run:
-                                command: |
-                                        rm -rf build
-                                        mkdir build
-                                        cd build
-                                        cmake -DENABLE_DOC=ON -DBUILD_TESTS=ON -DCMAKE_C_COMPILER=clang-4.0 -DCMAKE_CXX_COMPILER=clang++-4.0 ..
-                        - run: pwd
-                        - run:
-                                command: |
-                                        cd build
-                                        make
-                        - run:
-                                command: |
-                                        cd build
-                                        ctest -V
-                        - run:
-                                command: |
-                                        cd build
-                                        make doc
-                        - run:
-                                command: |
-                                        cd build
-                                        make lint
-=======
   # Special job only linting the code
   lint:
     docker:
@@ -595,7 +105,6 @@
       - run:
           name: Lint the code
           command: cd build && make lint
->>>>>>> 9daa8a36
 
 workflows:
   version: 2
