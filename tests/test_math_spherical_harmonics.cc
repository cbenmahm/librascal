--- conflicted
+++ resolved
@@ -68,15 +68,10 @@
         std::cout << ">> computed harmonics: " << std::endl;
         std::cout << ">> " << harmonics_calculator.get_harmonics() << std::endl;
       }
-<<<<<<< HEAD
-      double rel_error{(func.get_harmonics() - harmonics_ref).norm()};
-      BOOST_CHECK_LE(rel_error, 2 * math::dbl_ftol);
-=======
       double rel_error{
           (harmonics_calculator.get_harmonics() - harmonics_ref).norm()};
       BOOST_CHECK_LE(rel_error, 2 * math::dbl_ftol);
       // TODO(alex) check with main_test_suite -l success and remove
->>>>>>> 8ba2909a
       if (verbose) {
         std::cout << ">> Boost check perfomed." << std::endl;
         std::cout << std::endl;
