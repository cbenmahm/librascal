--- conflicted
+++ resolved
@@ -42,7 +42,6 @@
    * neighborlist when the structure has changed depending on the skin
    * parameter
    *
-<<<<<<< HEAD
    * Commented out because the feature does not work at the moment
    */
   // using verlet_list_fixtures = boost::mpl::list<
@@ -75,39 +74,6 @@
   //   BOOST_CHECK_EQUAL(n_update - 1, managers_small_skin->get_n_update());
   //   BOOST_CHECK_EQUAL(1, managers_skin->get_n_update());
   // }
-=======
-   * TODO(felix) uncomment when the verlet list works properly
-   */
-  using verlet_list_fixtures = boost::mpl::list<
-      MultipleStructureFixture<MultipleStructureManagerNLRattleFixture>>;
-  BOOST_FIXTURE_TEST_CASE_TEMPLATE(verlet_list_test, Fix, verlet_list_fixtures,
-                                   Fix) {
-    // auto & managers = Fix::managers;
-    // auto managers_no_skin = managers[0];
-    // auto managers_small_skin = managers[1];
-    // auto managers_skin = managers[2];
-    // auto & filename = Fix::filename;
-    // AtomicStructure<3> structure{};
-    // structure.set_structure(filename);
-
-    // int n_update{3};
-
-    // structure.positions.array() += 0.05;
-    // managers_no_skin->update(structure);
-    // managers_small_skin->update(structure);
-    // managers_skin->update(structure);
-
-    // structure.set_structure(filename);
-    // structure.positions.array() += 0.07;
-    // managers_small_skin->update(structure);
-    // managers_no_skin->update(structure);
-    // managers_skin->update(structure);
-
-    // BOOST_CHECK_EQUAL(n_update, managers_no_skin->get_n_update());
-    // BOOST_CHECK_EQUAL(n_update - 1, managers_small_skin->get_n_update());
-    // BOOST_CHECK_EQUAL(1, managers_skin->get_n_update());
-  }
->>>>>>> 67fee9f5
 
   /* ---------------------------------------------------------------------- */
   /*
