<<<<<<< HEAD
import rascal.lib as lrl
import rascal
from rascal.utils import ostream_redirect
from rascal.representations import SphericalCovariants
from ase.io import read
import numpy as np

=======
>>>>>>> dab488b2
import argparse
import ase
import json
import sys
sys.path.insert(0, '../build/')
<<<<<<< HEAD

=======
import rascal.lib as lrl
import rascal
from rascal.utils import ostream_redirect
from rascal.representations import SphericalCovariants
from ase.io import read
import numpy as np
>>>>>>> dab488b2
#############################################################################


def get_feature_vector(hypers, frames):
    with ostream_redirect():
        soap = SphericalCovariants(**hypers)
        soap_vectors = soap.transform(frames)
        print('Feature vector size: %.3fMB' %
              (soap.get_num_coefficients()*8.0/1.0e6))
        feature_vector = soap_vectors.get_features(soap)
    return feature_vector

#############################################################################


def dump_reference_json():
    import ubjson
    import os
    from copy import copy
    from itertools import product
    path = '../'
    sys.path.insert(0, os.path.join(path, 'build/'))
    sys.path.insert(0, os.path.join(path, 'tests/'))

    cutoffs = [3]
    gaussian_sigmas = [0.4]
    max_radials = [1, 2, 3]
    max_angulars = [1, 2, 4]
    soap_types = ["LambdaSpectrum"]
    inversion_symmetries = [True, False]

    Lambdas = [1]
    fns = [
        os.path.join(
            path, "tests/reference_data/CaCrP2O7_mvc-11955_symmetrized.json"),
        os.path.join(path, "tests/reference_data/small_molecule.json")
    ]
    fns_to_write = [
        "reference_data/CaCrP2O7_mvc-11955_symmetrized.json",
        "reference_data/small_molecule.json",
    ]

    data = dict(filenames=fns_to_write,
                cutoffs=cutoffs,
                gaussian_sigmas=gaussian_sigmas,
                max_radials=max_radials,
                soap_types=soap_types,
                rep_info=[])

    for fn in fns:
        frames = read(fn)
        for cutoff in cutoffs:
            print(fn, cutoff)
            data['rep_info'].append([])
            for (soap_type, gaussian_sigma, max_radial,
                 max_angular, inversion_symmetry, Lambda) in product(
                    soap_types, gaussian_sigmas, max_radials, max_angulars,
                    inversion_symmetries, Lambdas):
                hypers = {"interaction_cutoff": cutoff,
                          "cutoff_smooth_width": 0.5,
                          "max_radial": max_radial,
                          "max_angular": max_angular,
                          "gaussian_sigma_type": "Constant",
                          "gaussian_sigma_constant": gaussian_sigma,
                          "cutoff_function_type": "ShiftedCosine",
                          "radial_basis": "GTO",
                          "normalize": True,
                          "soap_type": soap_type,
                          "inversion_symmetry": inversion_symmetry,
                          "lam": Lambda}
                soap = SphericalCovariants(**hypers)
                soap_vectors = soap.transform(frames)
                x = soap_vectors.get_features(soap)
                x[np.abs(x) < 1e-300] = 0.
                data['rep_info'][-1].append(dict(feature_matrix=x.tolist(),
                                                 hypers=copy(soap.hypers)))

    with open(path +
              "tests/reference_data/spherical_covariants_reference.ubjson",
              'wb') as f:
        ubjson.dump(data, f)

##############################################################################


def main(json_dump, save_kernel):

    nmax = 9
    lmax = 5
    lam = 2

    test_hypers = {"interaction_cutoff": 3.0,
                   "cutoff_smooth_width": 0.0,
                   "max_radial": nmax,
                   "max_angular": lmax,
                   "gaussian_sigma_type": "Constant",
                   "gaussian_sigma_constant": 0.3,
                   "soap_type": "LambdaSpectrum",
                   "lam": lam,
                   "inversion_symmetry": True}

    nstr = '2'  # number of structures
    frames = read('../tests/reference_data/water_rotations.xyz', ':'+str(nstr))
    species = set(
        [atom for frame in frames for atom in frame.get_atomic_numbers()])
    nspecies = len(species)
    ncen = np.cumsum([len(frame) for frame in frames])[-1]

    x = get_feature_vector(test_hypers, frames)
    x0 = x.shape[0]
    x = x.reshape((x0, 3, -1, (2*lam + 1), nmax**2))
    x = x.transpose((0, 3, 1, 2, 4))
    x = x.reshape((x0*(2*lam + 1), -1))
    kernel = np.dot(x, x.T)
    kernel = kernel.reshape((x0, (2*lam + 1), x0, (2*lam + 1)))
    kernel = kernel.transpose((0, 2, 1, 3))
    sqrtnorm = np.zeros((x0))
    for i in range(x0):
        sqrtnorm[i] = np.sqrt(np.linalg.norm(kernel[i, i]))
    for i in range(x0):
        for j in range(x0):
            kernel[i, j] /= sqrtnorm[i]*sqrtnorm[j]
    if save_kernel is True:
        np.save('kernel_soap_example_lambda'+str(lam)+'.npy', kernel)

#-------------------dump json reference data------------------------#

    if json_dump == True:
        dump_reference_json()

##############################################################################


if __name__ == '__main__':
    parser = argparse.ArgumentParser()
    parser.add_argument('-json_dump', action='store_true',
                        help='Switch for dumping json')
    parser.add_argument('-save_kernel', action='store_true',
                        help='Switch for dumping json')
    args = parser.parse_args()
    main(args.json_dump, args.save_kernel)<|MERGE_RESOLUTION|>--- conflicted
+++ resolved
@@ -1,28 +1,14 @@
-<<<<<<< HEAD
+import argparse
+import ase
+import json
+import sys
+sys.path.insert(0, '../build/')
 import rascal.lib as lrl
 import rascal
 from rascal.utils import ostream_redirect
 from rascal.representations import SphericalCovariants
 from ase.io import read
 import numpy as np
-
-=======
->>>>>>> dab488b2
-import argparse
-import ase
-import json
-import sys
-sys.path.insert(0, '../build/')
-<<<<<<< HEAD
-
-=======
-import rascal.lib as lrl
-import rascal
-from rascal.utils import ostream_redirect
-from rascal.representations import SphericalCovariants
-from ase.io import read
-import numpy as np
->>>>>>> dab488b2
 #############################################################################
 
 
