--- conflicted
+++ resolved
@@ -39,21 +39,6 @@
 ##############################################################################
 
 
-<<<<<<< HEAD
-#dump radial and power spectra for methane
-=======
-def normalise(feature_vector):
-    x = feature_vector
-    ncen = feature_vector.shape[0]
-    for i in range(ncen):
-        norm = np.linalg.norm(x[i])
-        if norm >= 1.0e-20:
-            x[i] /= norm
-    return x
-
-##############################################################################
-
->>>>>>> 0fd95f54
 def dump_reference_json():
     import ubjson
     import os
@@ -94,8 +79,8 @@
         for cutoff in cutoffs:
             print(fn, cutoff)
             data['rep_info'].append([])
-<<<<<<< HEAD
-            for soap_type, gaussian_sigma, max_radial, max_angular, rad_basis in product(soap_types, gaussian_sigmas, max_radials, max_angulars, radial_basis):
+            for soap_type, gaussian_sigma, max_radial, max_angular, rad_basis in product(soap_types, gaussian_sigmas, max_radials, max_angulars,
+            radial_basis):
 
                 if 'RadialSpectrum' == soap_type:
                     max_angular = 0
@@ -119,46 +104,13 @@
                 soap = SphericalInvariants(**hypers)
                 soap_vectors = soap.transform(frames)
                 x = soap_vectors.get_feature_matrix()
-                # x = get_feature_vector(hypers, frames)
+                
                 data['rep_info'][-1].append(dict(feature_matrix=x.tolist(),
                         hypers=copy(soap.hypers)))
-=======
-            for soap_type in soap_types:
-                for gaussian_sigma in gaussian_sigmas:
-                    for max_radial in max_radials:
-                        for max_angular in max_angulars:
-                            if 'RadialSpectrum' == soap_type:
-                                max_angular = 0
-                            if "BiSpectrum" == soap_type:
-                                max_radial = 2
-                                max_angular = 1
-                                inversion_symmetry = True
-
-                            hypers = {"interaction_cutoff": cutoff,
-                                    "cutoff_smooth_width": 0.5,
-                                    "max_radial": max_radial,
-                                    "max_angular": max_angular,
-                                    "gaussian_sigma_type": "Constant",
-                                    "normalize": True,
-                                    "cutoff_function_type": "Cosine",
-                                    "radial_basis": "GTO",
-                                    "gaussian_sigma_constant": gaussian_sigma,
-                                    "soap_type": soap_type,
-                                    "inversion_symmetry": inversion_symmetry, }
-
-                            soap = SphericalInvariants(**hypers)
-                            soap_vectors = soap.transform(frames)
-                            x = soap_vectors.get_feature_matrix()
-                            # x = get_feature_vector(hypers, frames)
-                            data['rep_info'][-1].append(
-                                dict(feature_matrix=x.tolist(),
-                                     hypers=copy(soap.hypers)))
-
     with open(path+
-                "tests/reference_data/spherical_invariants_reference.ubjson",
-                'wb') as f:
-        ubjson.dump(data, f)
->>>>>>> 0fd95f54
+        "tests/reference_data/spherical_invariants_reference.ubjson",
+                        'wb') as f:
+                ubjson.dump(data, f)
 
 #############################################################################
 
@@ -191,12 +143,7 @@
 
     test_hypers["soap_type"] = "RadialSpectrum"
     x = get_feature_vector(test_hypers, frames)
-<<<<<<< HEAD
     x = x.T #Eigen column major
-=======
-    x = x.T  # Eigen column major
-    x = normalise(x)
->>>>>>> 0fd95f54
     kernel = np.dot(x, x.T)
     if save_kernel is True:
         np.save('kernel_soap_example_nu1.npy', kernel)
@@ -205,12 +152,7 @@
 
     test_hypers["soap_type"] = "PowerSpectrum"
     x = get_feature_vector(test_hypers, frames)
-<<<<<<< HEAD
     x = x.T #Eigen column major
-=======
-    x = x.T  # Eigen column major
-    x = normalise(x)
->>>>>>> 0fd95f54
     kernel = np.dot(x, x.T)
     if save_kernel is True:
         np.save('kernel_soap_example_nu2.npy', kernel)
@@ -229,12 +171,7 @@
     test_hypers["max_radial"] = nmax
     test_hypers["max_angular"] = lmax
     x = get_feature_vector(test_hypers, frames)
-<<<<<<< HEAD
     x = x.T #Eigen column major
-=======
-    x = x.T  # Eigen column major
-    x = normalise(x)
->>>>>>> 0fd95f54
     kernel = np.dot(x, x.T)
     if save_kernel is True:
         np.save('kernel_soap_example_nu3.npy', kernel)
