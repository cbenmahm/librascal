--- conflicted
+++ resolved
@@ -646,12 +646,8 @@
         "__getitem__",
         [](ManagerCollection_t & v, int index) { return v[index]; },
         py::keep_alive<0, 1>());
-<<<<<<< HEAD
-    manager_collection.def("__len__", &ManagerCollection_t::size);
-=======
     manager_collection.def("__len__", &ManagerCollection_t::size,
                            "Get number of structures in the collection.");
->>>>>>> bbb73c53
     /**
      * Binds the `add_structures`. Instead of invoking the targeted function to
      * bind within a lambda function, a pointer-to-member-function is used here.
