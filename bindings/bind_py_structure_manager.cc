/**
 * @file   bind_py_structure_manager.cc
 *
 * @author Felix Musil <felix.musil@epfl.ch>
 *
 * @date   9 May 2018
 *
 * @brief  File for binding the Structure Managers
 *
 * Copyright  2018  Felix Musil, COSMO (EPFL), LAMMM (EPFL)
 *
 * Rascal is free software; you can redistribute it and/or
 * modify it under the terms of the GNU Lesser General Public License as
 * published by the Free Software Foundation, either version 3, or (at
 * your option) any later version.
 *
 * Rascal is distributed in the hope that it will be useful, but
 * WITHOUT ANY WARRANTY; without even the implied warranty of
 * MERCHANTABILITY or FITNESS FOR A PARTICULAR PURPOSE. See the GNU
 * Lesser General Public License for more details.
 *
 * You should have received a copy of the GNU Lesser General Public License
 * along with this software; see the file LICENSE. If not, write to the
 * Free Software Foundation, Inc., 59 Temple Place - Suite 330,
 * Boston, MA 02111-1307, USA.
 */

#include "bind_py_structure_manager.hh"
#include "bind_py_representation_calculator.hh"

namespace rascal {
  /* NOTE: In this file SMI stands for StructureManagerImplementation. */

  // Collection of typedefs to simplify the bindings
  template <typename SMI>
  using LayerByOrder = typename SMI::traits::LayerByOrder;

  template <typename SMI, size_t Order>
  struct HelperLayer {
    static constexpr size_t layer{
        compute_cluster_layer<Order>(LayerByOrder<SMI>{})};
  };

  template <typename SMI, size_t Order>
  using ClusterRefkey_t = ClusterRefKey<Order, HelperLayer<SMI, Order>::layer>;

  template <typename SMI, size_t Order>
  using ClusterRef_t =
      typename StructureManager<SMI>::template ClusterRef<Order>;

  template <typename SMI, size_t Order>
  using PyClusterRef =
      py::class_<ClusterRef_t<SMI, Order>, ClusterRefkey_t<SMI, Order>>;

  template <typename StructureManagerImplementation>
  using PyManager = py::class_<StructureManagerImplementation,
                               StructureManager<StructureManagerImplementation>,
                               std::shared_ptr<StructureManagerImplementation>>;

  //! Bind a ClusterRef (to enable the access to properties such as distances)
  template <size_t Order, size_t Layer>
  void add_cluster_ref(py::module & m) {
    std::string cluster_parent_name =
        internal::GetBindingTypeName<ClusterRefKey<Order, Layer>>();

    py::class_<ClusterRefKey<Order, Layer>, ClusterRefBase>(
        m, cluster_parent_name.c_str());
  }

  //! Bind many cluster refs of a given order using template recursion
  template <size_t Order, size_t Layer, size_t LayerEnd>
  struct add_cluster_refs {
    //! starts recursion
    static void static_for(py::module & m) {
      add_cluster_ref<Order, Layer>(m);
      add_cluster_refs<Order, Layer + 1, LayerEnd>::static_for(m);
    }
  };

  //! Stop the recursion
  template <size_t Order, size_t LayerEnd>
  struct add_cluster_refs<Order, LayerEnd, LayerEnd> {
    static void static_for(py::module &) {}
  };

  //! Bind clusters of different orders
  //! (up to quadruplet)
  template <size_t Order, typename SMI>
  decltype(auto) add_cluster(py::module & m) {
    using ClusterRef = ClusterRef_t<SMI, Order>;
    using ClusterRefKey = ClusterRefkey_t<SMI, Order>;

    std::string cluster_name = internal::GetBindingTypeName<SMI>();

    static_assert(Order < 5, R"(Not currently configured to bind clusters
                                higher than quadruplets.)");

    if (Order == 1) {
      cluster_name += std::string(".Center");
    } else if (Order == 2) {
      cluster_name += std::string(".Pair");
    } else if (Order == 3) {
      cluster_name += std::string(".Triplet");
    } else if (Order == 4) {
      cluster_name += std::string(".Quadruplet");
    }

    py::class_<ClusterRef, ClusterRefKey> py_cluster(m, cluster_name.c_str());
    py_cluster
        .def_property_readonly("atom_tag", &ClusterRef::get_atom_tag,
                               py::return_value_policy::reference)
        .def_property_readonly(
            "atom_type",
            [](const ClusterRef & cluster) { return cluster.get_atom_type(); },
            py::return_value_policy::reference)
        .def_property_readonly(
            "index",
            [](const ClusterRef & cluster) { return cluster.get_index(); },
            py::return_value_policy::reference)
        .def_property_readonly("size", &ClusterRef::size,
                               py::return_value_policy::reference)
        .def_property_readonly("position", &ClusterRef::get_position,
                               py::return_value_policy::reference);
    return py_cluster;
  }

  //! Bind iterator and ClusterRef for Order >= 2
  template <typename StructureManagerImplementation, size_t Order>
  decltype(auto) add_iterator(
      py::module & m,
      PyClusterRef<StructureManagerImplementation, Order - 1> & py_cluster) {
    // Order-1 for PyClusterRef because it is the
    // cluster from the previous iteration
    using Child = StructureManagerImplementation;
    using Parent = typename Child::Parent;

    // bind the iteration over clusterRef<Order-1>
    using ClusterRef = typename Parent::template ClusterRef<Order - 1>;
    py_cluster.def(
        "__iter__",
        [](ClusterRef & v) { return py::make_iterator(v.begin(), v.end()); },
        py::keep_alive<0, 1>()); /* Keep vector alive while iterator is used */
    auto py_cluster_new = add_cluster<Order, Child>(m);
    return py_cluster_new;
  }

  //! bind iterator and ClusterRef for Order == 1
  template <typename StructureManagerImplementation, size_t Order>
  decltype(auto)
  add_iterator(py::module & m,
               PyManager<StructureManagerImplementation> & manager) {
    using Child = StructureManagerImplementation;
    using Parent = typename Child::Parent;

    // bind the iteration over the manager
    manager.def(
        "__iter__",
        [](Parent & v) { return py::make_iterator(v.begin(), v.end()); },
        py::keep_alive<0, 1>()); /* Keep vector alive while iterator is used */
    auto py_cluster = add_cluster<1, Child>(m);
    return py_cluster;
  }

  /**
   * Bind the clusterRef allowing to iterate over the manager, atom, neigh...
   * Use signature overloading to dispatch to the proper function.
   * Use iteration by recursion to iterate from Order to MaxOrder-1 statically
   */
  template <typename StructureManagerImplementation, size_t Order,
            size_t MaxOrder>
  struct add_iterators {
    //! starts recursion
    static void
    static_for(py::module & m,
               PyManager<StructureManagerImplementation> & manager) {
      auto py_cluster =
          add_iterator<StructureManagerImplementation, Order>(m, manager);
      add_iterators<StructureManagerImplementation, Order + 1,
                    MaxOrder>::static_for(m, py_cluster);
    }
    //! following recursion
    static void static_for(
        py::module & m,
        PyClusterRef<StructureManagerImplementation, Order - 1> & py_cluster) {
      auto py_cluster_new =
          add_iterator<StructureManagerImplementation, Order>(m, py_cluster);
      add_iterators<StructureManagerImplementation, Order + 1,
                    MaxOrder>::static_for(m, py_cluster_new);
    }
  };

  //! Stop the recursion
  template <typename StructureManagerImplementation, size_t MaxOrder>
  struct add_iterators<StructureManagerImplementation, MaxOrder, MaxOrder> {
    static void
    static_for(py::module &,
               PyClusterRef<StructureManagerImplementation, MaxOrder - 1> &) {}
  };

  template <typename Manager_t>
  decltype(auto) add_manager(py::module & mod) {
    using Parent = typename Manager_t::Parent;
    std::string manager_name = internal::GetBindingTypeName<Manager_t>();
    py::class_<Manager_t, Parent, std::shared_ptr<Manager_t>> manager(
        mod, manager_name.c_str());
    return manager;
  }

  /**
   * Is used by the `BindAdaptor` to keep track of the names of the managers
   * to ensure that the same manager present in different stacks of managers
   * is not binded twice.
   */
  template <typename Manager_t>
  decltype(auto) add_manager_safe(py::module & mod,
                                  const std::string & manager_name) {
    using Parent = typename Manager_t::Parent;
    py::class_<Manager_t, Parent, std::shared_ptr<Manager_t>> manager(
        mod, manager_name.c_str());
    return manager;
  }

  /**
   * templated function for adding a StructureManager interface
   * to allow using the iteration over the manager in python, the interface
   * of the structure manager need to be bound.
   */
  template <typename StructureManagerImplementation>
  decltype(auto) add_structure_manager_interface(py::module & m) {
    using Child = StructureManagerImplementation;
    using Parent = typename Child::Parent;

    std::string manager_name = "StructureManager_";
    manager_name += internal::GetBindingTypeName<Child>();
    py::class_<Parent, StructureManagerBase, std::shared_ptr<Parent>> manager(
        m, manager_name.c_str());

    return manager;
  }

  //! templated function for adding a StructureManager implementation
  template <typename StructureManagerImplementation>
  decltype(auto)
  add_structure_manager_implementation(py::module & m,
                                       py::module & m_internal) {
    using Child = StructureManagerImplementation;
    constexpr static size_t MaxOrder = Child::traits::MaxOrder;

    auto manager = add_manager<Child>(m);
    manager.def(py::init<>());

    // MaxOrder+1 because it stops at Val-1
    add_iterators<Child, 1, MaxOrder + 1>::static_for(m_internal, manager);
    return manager;
  }

  /**
   * Bind the update function when the atomic structure is provided as
   * a set of positions, the corresponding atom_types, the cell vectors and
   * the periodic boundary conditions.
   */
  template <typename StructureManagerImplementation>
  void
  bind_update_unpacked(PyManager<StructureManagerImplementation> & manager) {
    manager.def("update",
                [](StructureManagerImplementation & manager,
                   const py::EigenDRef<const Eigen::MatrixXd> & positions,
                   const py::EigenDRef<const Eigen::VectorXi> & atom_types,
                   const py::EigenDRef<const Eigen::MatrixXd> & cell,
                   const py::EigenDRef<const Eigen::MatrixXi> & pbc) {
                  manager.update(positions, atom_types, cell, pbc);
                },
                py::arg("positions"), py::arg("atom_types"), py::arg("cell"),
                py::arg("pbc"), py::call_guard<py::gil_scoped_release>());
  }

  /**
   * Bind the update function when no atomic structure is provided. It
   * corresponds to the case when several adaptors are stacked on a
   * structure manager centers and then you update keeping the structure as is.
   */
  template <typename StructureManagerImplementation>
  void bind_update_empty(PyManager<StructureManagerImplementation> & manager) {
    manager.def("update",
                [](StructureManagerImplementation & v) { v.update(); },
                py::call_guard<py::gil_scoped_release>());
  }

  /**
   * Binding utility for the construction of adaptors.
   * Uses partial specialization to define how to bind the constructor of each
   * adaptors.
   *
   * Register Adaptors here
   */
  template <template <class> class Adaptor, typename Implementation_t>
  struct BindAdaptor {};

  template <typename Implementation_t>
  struct BindAdaptor<AdaptorStrict, Implementation_t> {
    using Manager_t = AdaptorStrict<Implementation_t>;
    using ImplementationPtr_t = std::shared_ptr<Implementation_t>;
    using PyManager_t = PyManager<Manager_t>;
    static void bind_adaptor_init(PyManager_t & adaptor) {
      adaptor.def(py::init<std::shared_ptr<Implementation_t>, double>(),
                  py::keep_alive<1, 2>());
    }

    static void bind_adapted_manager_maker(const std::string & name,
                                           py::module & m_adaptor) {
      m_adaptor.def(
          name.c_str(),
          [](ImplementationPtr_t & manager, const double & cutoff) {
            return make_adapted_manager<AdaptorStrict, Implementation_t>(
                manager, cutoff);
          },
          py::arg("manager"), py::arg("cutoff"), py::return_value_policy::copy);
    }
  };

  template <typename Implementation_t>
  struct BindAdaptor<AdaptorCenterContribution, Implementation_t> {
    using Manager_t = AdaptorCenterContribution<Implementation_t>;
    using ImplementationPtr_t = std::shared_ptr<Implementation_t>;
    using PyManager_t = PyManager<Manager_t>;
    static void bind_adaptor_init(PyManager_t & adaptor) {
      adaptor.def(py::init<std::shared_ptr<Implementation_t>>(),
                  py::keep_alive<1, 2>());
    }

    static void bind_adapted_manager_maker(const std::string & name,
                                           py::module & m_adaptor) {
      m_adaptor.def(name.c_str(),
                    [](ImplementationPtr_t & manager) {
                      return make_adapted_manager<AdaptorCenterContribution,
                                                  Implementation_t>(manager);
                    },
                    py::arg("manager"), py::return_value_policy::copy);
    }
  };

  template <typename Implementation_t>
  struct BindAdaptor<AdaptorMaxOrder, Implementation_t> {
    using Manager_t = AdaptorMaxOrder<Implementation_t>;
    using ImplementationPtr_t = std::shared_ptr<Implementation_t>;
    using PyManager_t = PyManager<Manager_t>;
    static void bind_adaptor_init(PyManager_t & adaptor) {
      adaptor.def(py::init<std::shared_ptr<Implementation_t>>(),
                  py::keep_alive<1, 2>());
    }

    static void bind_adapted_manager_maker(const std::string & name,
                                           py::module & m_adaptor) {
      m_adaptor.def(
          name.c_str(),
          [](ImplementationPtr_t & manager) {
            return make_adapted_manager<AdaptorMaxOrder, Implementation_t>(
                manager);
          },
          py::arg("manager"), py::return_value_policy::copy);
    }
  };

  template <typename Implementation_t>
  struct BindAdaptor<AdaptorHalfList, Implementation_t> {
    using Manager_t = AdaptorHalfList<Implementation_t>;
    using ImplementationPtr_t = std::shared_ptr<Implementation_t>;
    using PyManager_t = PyManager<Manager_t>;
    static void bind_adaptor_init(PyManager_t & adaptor) {
      adaptor.def(py::init<std::shared_ptr<Implementation_t>>(),
                  py::keep_alive<1, 2>());
    }

    static void bind_adapted_manager_maker(const std::string & name,
                                           py::module & m_adaptor) {
      m_adaptor.def(
          name.c_str(),
          [](ImplementationPtr_t & manager) {
            return make_adapted_manager<AdaptorHalfList, Implementation_t>(
                manager);
          },
          py::arg("manager"), py::return_value_policy::copy);
    }
  };

  template <typename Implementation_t>
  struct BindAdaptor<AdaptorFullList, Implementation_t> {
    using Manager_t = AdaptorFullList<Implementation_t>;
    using ImplementationPtr_t = std::shared_ptr<Implementation_t>;
    using PyManager_t = PyManager<Manager_t>;
    static void bind_adaptor_init(PyManager_t & adaptor) {
      adaptor.def(py::init<std::shared_ptr<Implementation_t>>(),
                  py::keep_alive<1, 2>());
    }

    static void bind_adapted_manager_maker(const std::string & name,
                                           py::module & m_adaptor) {
      m_adaptor.def(
          name.c_str(),
          [](ImplementationPtr_t & manager) {
            return make_adapted_manager<AdaptorFullList, Implementation_t>(
                manager);
          },
          py::arg("manager"), py::return_value_policy::copy);
    }
  };

  template <typename Implementation_t>
  struct BindAdaptor<AdaptorNeighbourList, Implementation_t> {
    using Manager_t = AdaptorNeighbourList<Implementation_t>;
    using ImplementationPtr_t = std::shared_ptr<Implementation_t>;
    using PyManager_t = PyManager<Manager_t>;
    static void bind_adaptor_init(PyManager_t & adaptor) {
      adaptor.def(py::init<std::shared_ptr<Implementation_t>, double, bool>(),
                  py::arg("manager"), py::arg("cutoff"),
                  py::arg("consider_ghost_neighbours") = false,
                  py::keep_alive<1, 2>());
    }

    static void bind_adapted_manager_maker(const std::string & name,
                                           py::module & m_adaptor) {
      m_adaptor.def(
          name.c_str(),
          [](ImplementationPtr_t manager, const double & cutoff,
             const bool & consider_ghost_neighbours) {
            return make_adapted_manager<AdaptorNeighbourList, Implementation_t>(
                manager, cutoff, consider_ghost_neighbours);
          },
          py::arg("manager"), py::arg("cutoff"),
          py::arg("consider_ghost_neighbours") = false,
          py::return_value_policy::copy);
    }
  };

  template <typename Manager_t>
  void bind_make_structure_manager(py::module & m_str_mng) {
    std::string factory_name = "make_structure_manager_";
    factory_name += internal::GetBindingTypeName<Manager_t>();
    m_str_mng.def(factory_name.c_str(), &make_structure_manager<Manager_t>,
                  py::return_value_policy::copy);
  }

  template <template <class> class Adaptor, typename Manager_t>
  void bind_make_adapted_manager(py::module & m_adaptor) {
    std::string factory_name = "make_adapted_manager_";
    factory_name += internal::GetBindingTypeName<Adaptor<Manager_t>>();
    BindAdaptor<Adaptor, Manager_t>::bind_adapted_manager_maker(factory_name,
                                                                m_adaptor);
  }

  template <class Calculator, class ManagerCollection_t,
            class ManagerCollectionBinder>
  void
  bind_feature_matrix_getter(ManagerCollectionBinder & manager_collection) {
    manager_collection.def(
        "get_dense_feature_matrix",
        &ManagerCollection_t::template get_dense_feature_matrix<Calculator>,
        py::call_guard<py::gil_scoped_release>());
  }

  template <typename Manager, template <class> class... Adaptor>
  void bind_structure_manager_collection(py::module & m_str_mng) {
    using ManagerCollection_t = ManagerCollection<Manager, Adaptor...>;
    using Manager_t = typename ManagerCollection_t::Manager_t;
    std::string factory_name = "ManagerCollection_";
    factory_name += internal::GetBindingTypeName<Manager_t>();
    py::class_<ManagerCollection_t> manager_collection(m_str_mng,
                                                       factory_name.c_str());

    // bind constructor
    manager_collection.def(py::init([](std::string & adaptor_inputs_str) {
      // convert to json
      json hypers = json::parse(adaptor_inputs_str);
      return std::make_unique<ManagerCollection_t>(hypers);
    }));

    // bind iteration over the managers
    manager_collection.def("__iter__",
                           [](ManagerCollection_t & v) {
                             return py::make_iterator(v.begin(), v.end());
                           },
                           py::keep_alive<0, 1>());
    // bind [] accessor
    manager_collection.def("__getitem__", [](ManagerCollection_t & v,
                                             int index) { return v[index]; },
                           py::keep_alive<0, 1>());

    /**
     * Binds the `add_structures`. Instead of invoking the targeted function to
     * bind within a lambda function, a pointer-to-member-function is used here.
     *
     * @param ManagerCollection_t::add_structures a pointer-to-member-function
     * of the add_structures function in ManagerCollection which takes an vector
     * of AtomicStructures<3> and returns void.
     */
    manager_collection.def("add_structures",
                           (void (ManagerCollection_t::*)(  // NOLINT
                               const std::vector<AtomicStructure<3>> &)) &
                               ManagerCollection_t::add_structures);
    /**
     * Binds the `add_structures`. Instead of invoking the targeted function to
     * bind within a lambda function, a pointer-to-member-function is used here.
     *
     * @param ManagerCollection_t::add_structures a pointer-to-member-function
     * of the add_structures function in ManagerCollection which takes a string,
     * const int and int, and returns void.
     */
    manager_collection.def(
        "add_structures",
        (void (ManagerCollection_t::*)(const std::string &, const int &, int)) &
            ManagerCollection_t::add_structures,
        R"(Read a file and extract the structures from start to start + length.)",
        py::arg("filename"), py::arg("start") = 0, py::arg("length") = -1);

    manager_collection.def("__len__",
                           [](ManagerCollection_t & v) { return v.size(); });

    manager_collection.def("get_parameters", [](ManagerCollection_t & v) {
      return std::string(v.get_adaptors_parameters().dump(2));
    });

    bind_feature_matrix_getter<CalculatorSortedCoulomb, ManagerCollection_t>(
        manager_collection);

    // Register Calculator here
    bind_feature_matrix_getter<CalculatorSphericalExpansion,
                               ManagerCollection_t>(manager_collection);
    bind_feature_matrix_getter<CalculatorSphericalInvariants,
                               ManagerCollection_t>(manager_collection);
    bind_feature_matrix_getter<CalculatorSphericalCovariants,
                               ManagerCollection_t>(manager_collection);
  }

  /**
   * Bind a list of adaptors by stacking them using template recursion.
   * @tparams ManagerImplementation a fully typed manager
   * @tparams AdaptorImplementationPack list of adaptor partial type
   */
  template <typename ManagerImplementation,
            template <class> class AdaptorImplementation,
            template <class> class... AdaptorImplementationPack>
  struct BindAdaptorStack {
    using Manager_t = AdaptorImplementation<ManagerImplementation>;
    using Parent = typename Manager_t::Parent;
    constexpr static size_t MaxOrder = Manager_t::traits::MaxOrder;
    using ImplementationPtr_t = std::shared_ptr<ManagerImplementation>;
    using ManagerPtr = std::shared_ptr<Manager_t>;
    using type = BindAdaptorStack<Manager_t, AdaptorImplementationPack...>;

    BindAdaptorStack(py::module & m_nl, py::module & m_adaptor,
<<<<<<< HEAD
                     py::module & m_throwaway,
                     std::set<std::string> & name_list)
        : next_stack{m_nl, m_adaptor, m_throwaway, name_list} {
      std::string manager_name{internal::GetBindingTypeName<Manager_t>()};
      if (not name_list.count(manager_name)) {
        name_list.insert(manager_name);
        add_structure_manager_interface<Manager_t>(m_throwaway);
        auto adaptor = add_manager_safe<Manager_t>(m_adaptor, manager_name);
        BindAdaptor<AdaptorImplementation,
                    ManagerImplementation>::bind_adaptor_init(adaptor);
        // bind_update_empty<Manager_t>(adaptor);
        bind_update_unpacked<Manager_t>(adaptor);
        // bind clusterRefs so that one can loop over adaptor
        // MaxOrder+1 because recursion stops at Val-1
        add_iterators<Manager_t, 1, MaxOrder + 1>::static_for(m_throwaway,
                                                              adaptor);
        // bind the factory function
        bind_make_adapted_manager<AdaptorImplementation, ManagerImplementation>(
            m_nl);
      }
=======
                     py::module & m_internal)
        : next_stack{m_nl, m_adaptor, m_internal} {
      add_structure_manager_interface<Manager_t>(m_internal);

      auto adaptor = add_manager<Manager_t>(m_adaptor);
      BindAdaptor<AdaptorImplementation,
                  ManagerImplementation>::bind_adaptor_init(adaptor);
      // bind_update_empty<Manager_t>(adaptor);
      bind_update_unpacked<Manager_t>(adaptor);
      // bind clusterRefs so that one can loop over adaptor
      // MaxOrder+1 because recursion stops at Val-1
      add_iterators<Manager_t, 1, MaxOrder + 1>::static_for(m_internal,
                                                            adaptor);
      // bind the factory function
      bind_make_adapted_manager<AdaptorImplementation, ManagerImplementation>(
          m_nl);
>>>>>>> 34e1bd7b
    }

    type next_stack;
  };

  //! End of recursion
  template <typename ManagerImplementation,
            template <class> class AdaptorImplementation>
  struct BindAdaptorStack<ManagerImplementation, AdaptorImplementation> {
    using Manager_t = AdaptorImplementation<ManagerImplementation>;
    using Parent = typename Manager_t::Parent;
    constexpr static size_t MaxOrder = Manager_t::traits::MaxOrder;
    using ImplementationPtr_t = std::shared_ptr<ManagerImplementation>;
    using ManagerPtr = std::shared_ptr<Manager_t>;

    BindAdaptorStack(py::module & m_nl, py::module & m_adaptor,
<<<<<<< HEAD
                     py::module & m_throwaway,
                     std::set<std::string> & name_list) {
      std::string manager_name{internal::GetBindingTypeName<Manager_t>()};
      if (not name_list.count(manager_name)) {
        name_list.insert(manager_name);
        add_structure_manager_interface<Manager_t>(m_throwaway);
        auto adaptor = add_manager_safe<Manager_t>(m_adaptor, manager_name);
        BindAdaptor<AdaptorImplementation,
                    ManagerImplementation>::bind_adaptor_init(adaptor);
        bind_update_empty<Manager_t>(adaptor);
        bind_update_unpacked<Manager_t>(adaptor);
        // bind clusterRefs so that one can loop over adaptor
        // MaxOrder+1 because recursion stops at Val-1
        add_iterators<Manager_t, 1, MaxOrder + 1>::static_for(m_throwaway,
                                                              adaptor);
        // bind the factory function
        bind_make_adapted_manager<AdaptorImplementation, ManagerImplementation>(
            m_nl);
      }
=======
                     py::module & m_internal) {
      add_structure_manager_interface<Manager_t>(m_internal);

      auto adaptor = add_manager<Manager_t>(m_adaptor);
      BindAdaptor<AdaptorImplementation,
                  ManagerImplementation>::bind_adaptor_init(adaptor);
      bind_update_empty<Manager_t>(adaptor);
      bind_update_unpacked<Manager_t>(adaptor);
      // bind clusterRefs so that one can loop over adaptor
      // MaxOrder+1 because recursion stops at Val-1
      add_iterators<Manager_t, 1, MaxOrder + 1>::static_for(m_internal,
                                                            adaptor);
      // bind the factory function
      bind_make_adapted_manager<AdaptorImplementation, ManagerImplementation>(
          m_nl);
>>>>>>> 34e1bd7b
    }
  };

  //! Template overloading of the binding of the structure managers
  template <typename StructureManagerImplementation>
  void bind_structure_manager(py::module & mod, py::module & m_internal);

  template <typename StructureManagerCenters>
  void bind_structure_manager(py::module & mod, py::module & m_internal) {
    using Manager_t = StructureManagerCenters;

    // bind parent class
    add_structure_manager_interface<Manager_t>(m_internal);
    // bind implementation class
    auto manager =
        add_structure_manager_implementation<Manager_t>(mod, m_internal);
    //
    bind_update_unpacked<Manager_t>(manager);
  }

  //! Bind the ClusterRef up to order 4 and from Layer 0 to 6
  void bind_cluster_refs(py::module & m_internal) {
    add_cluster_refs<1, 0, 6>::static_for(m_internal);
    add_cluster_refs<2, 0, 6>::static_for(m_internal);
    add_cluster_refs<3, 0, 6>::static_for(m_internal);
    add_cluster_refs<4, 0, 6>::static_for(m_internal);
  }

  /**
   * bind AtomicStructure class and bind a vector of them so that a vector of
   * AtomicStructure can be passed from python to c++ without copy to the
   * ManagerCollection.
   */
  void bind_atomic_structure(py::module & mod) {
    using AtomicStructure_t = AtomicStructure<3>;
    py::class_<AtomicStructure_t>(mod, "AtomicStructure")
        .def(py::init<>())
        .def("get_positions",
             [](AtomicStructure_t & atomic_structure) {
               return atomic_structure.positions;
             },
             py::return_value_policy::reference_internal)
        .def("get_atom_types",
             [](AtomicStructure_t & atomic_structure) {
               return atomic_structure.atom_types;
             },
             py::return_value_policy::reference_internal)
        .def("get_cell",
             [](AtomicStructure_t & atomic_structure) {
               return atomic_structure.cell;
             },
             py::return_value_policy::reference_internal)
        .def("get_pbc",
             [](AtomicStructure_t & atomic_structure) {
               return atomic_structure.pbc;
             },
             py::return_value_policy::reference_internal);

    using AtomicStructureList_t = std::vector<AtomicStructure<3>>;
    py::class_<AtomicStructureList_t>(mod, "AtomicStructureList")
        .def(py::init<>())
        .def("append",
             [](AtomicStructureList_t & v,
                const py::EigenDRef<const Eigen::MatrixXd> & positions,
                const py::EigenDRef<const Eigen::VectorXi> & atom_types,
                const py::EigenDRef<const Eigen::MatrixXd> & cell,
                const py::EigenDRef<const Eigen::MatrixXi> & pbc) {
               v.emplace_back();
               v.back().set_structure(positions, atom_types, cell, pbc);
             },
             py::arg("positions"), py::arg("atom_types"), py::arg("cell"),
             py::arg("pbc"), py::call_guard<py::gil_scoped_release>())
        .def("__len__",
             [](const AtomicStructureList_t & v) { return v.size(); })
        .def("__iter__",
             [](AtomicStructureList_t & v) {
               return py::make_iterator(v.begin(), v.end());
             },
             py::keep_alive<0, 1>());
  }

  //! Main function to add StructureManagers and their Adaptors
  void add_structure_managers(py::module & m_nl, py::module & m_internal) {
    // Bind StructureManagerBase (needed for virtual inheritance)
    py::class_<StructureManagerBase, std::shared_ptr<StructureManagerBase>>(
        m_internal, "StructureManagerBase");
    // Bind ClusterRefBase (needed for virtual inheritance)
    py::class_<ClusterRefBase>(m_internal, "ClusterRefBase");
    bind_cluster_refs(m_internal);

    py::module m_strc_mng = m_nl.def_submodule("StructureManager");
    m_strc_mng.doc() = "Structure Manager Classes";
    py::module m_adp = m_nl.def_submodule("Adaptor");
    m_adp.doc() = "Adaptor Classes";

    using Manager_t = StructureManagerCenters;
    bind_structure_manager<Manager_t>(m_strc_mng, m_internal);

    // bind the factory function
    bind_make_structure_manager<Manager_t>(m_nl);
    std::set<std::string> name_list{};
    BindAdaptorStack<Manager_t, AdaptorNeighbourList, AdaptorStrict>
<<<<<<< HEAD
        adaptor_stack_1{m_nl, m_adp, m_throwaway, name_list};

    BindAdaptorStack<Manager_t, AdaptorNeighbourList, AdaptorCenterContribution,
                     AdaptorStrict>
        adaptor_stack_2{m_nl, m_adp, m_throwaway, name_list};
=======
        adaptor_stack_1{m_nl, m_adp, m_internal};
>>>>>>> 34e1bd7b

    // bind the manager collection
    bind_structure_manager_collection<Manager_t, AdaptorNeighbourList,
                                      AdaptorStrict>(m_nl);

    bind_structure_manager_collection<Manager_t, AdaptorNeighbourList,
                                      AdaptorCenterContribution, AdaptorStrict>(
        m_nl);

    bind_atomic_structure(m_nl);
  }
}  // namespace rascal<|MERGE_RESOLUTION|>--- conflicted
+++ resolved
@@ -548,14 +548,13 @@
     using type = BindAdaptorStack<Manager_t, AdaptorImplementationPack...>;
 
     BindAdaptorStack(py::module & m_nl, py::module & m_adaptor,
-<<<<<<< HEAD
-                     py::module & m_throwaway,
+                     py::module & m_internal,
                      std::set<std::string> & name_list)
-        : next_stack{m_nl, m_adaptor, m_throwaway, name_list} {
+        : next_stack{m_nl, m_adaptor, m_internal, name_list} {
       std::string manager_name{internal::GetBindingTypeName<Manager_t>()};
       if (not name_list.count(manager_name)) {
         name_list.insert(manager_name);
-        add_structure_manager_interface<Manager_t>(m_throwaway);
+        add_structure_manager_interface<Manager_t>(m_internal);
         auto adaptor = add_manager_safe<Manager_t>(m_adaptor, manager_name);
         BindAdaptor<AdaptorImplementation,
                     ManagerImplementation>::bind_adaptor_init(adaptor);
@@ -563,30 +562,12 @@
         bind_update_unpacked<Manager_t>(adaptor);
         // bind clusterRefs so that one can loop over adaptor
         // MaxOrder+1 because recursion stops at Val-1
-        add_iterators<Manager_t, 1, MaxOrder + 1>::static_for(m_throwaway,
+        add_iterators<Manager_t, 1, MaxOrder + 1>::static_for(m_internal,
                                                               adaptor);
         // bind the factory function
         bind_make_adapted_manager<AdaptorImplementation, ManagerImplementation>(
             m_nl);
       }
-=======
-                     py::module & m_internal)
-        : next_stack{m_nl, m_adaptor, m_internal} {
-      add_structure_manager_interface<Manager_t>(m_internal);
-
-      auto adaptor = add_manager<Manager_t>(m_adaptor);
-      BindAdaptor<AdaptorImplementation,
-                  ManagerImplementation>::bind_adaptor_init(adaptor);
-      // bind_update_empty<Manager_t>(adaptor);
-      bind_update_unpacked<Manager_t>(adaptor);
-      // bind clusterRefs so that one can loop over adaptor
-      // MaxOrder+1 because recursion stops at Val-1
-      add_iterators<Manager_t, 1, MaxOrder + 1>::static_for(m_internal,
-                                                            adaptor);
-      // bind the factory function
-      bind_make_adapted_manager<AdaptorImplementation, ManagerImplementation>(
-          m_nl);
->>>>>>> 34e1bd7b
     }
 
     type next_stack;
@@ -603,13 +584,12 @@
     using ManagerPtr = std::shared_ptr<Manager_t>;
 
     BindAdaptorStack(py::module & m_nl, py::module & m_adaptor,
-<<<<<<< HEAD
-                     py::module & m_throwaway,
+                     py::module & m_internal,
                      std::set<std::string> & name_list) {
       std::string manager_name{internal::GetBindingTypeName<Manager_t>()};
       if (not name_list.count(manager_name)) {
         name_list.insert(manager_name);
-        add_structure_manager_interface<Manager_t>(m_throwaway);
+        add_structure_manager_interface<Manager_t>(m_internal);
         auto adaptor = add_manager_safe<Manager_t>(m_adaptor, manager_name);
         BindAdaptor<AdaptorImplementation,
                     ManagerImplementation>::bind_adaptor_init(adaptor);
@@ -617,29 +597,12 @@
         bind_update_unpacked<Manager_t>(adaptor);
         // bind clusterRefs so that one can loop over adaptor
         // MaxOrder+1 because recursion stops at Val-1
-        add_iterators<Manager_t, 1, MaxOrder + 1>::static_for(m_throwaway,
+        add_iterators<Manager_t, 1, MaxOrder + 1>::static_for(m_internal,
                                                               adaptor);
         // bind the factory function
         bind_make_adapted_manager<AdaptorImplementation, ManagerImplementation>(
             m_nl);
       }
-=======
-                     py::module & m_internal) {
-      add_structure_manager_interface<Manager_t>(m_internal);
-
-      auto adaptor = add_manager<Manager_t>(m_adaptor);
-      BindAdaptor<AdaptorImplementation,
-                  ManagerImplementation>::bind_adaptor_init(adaptor);
-      bind_update_empty<Manager_t>(adaptor);
-      bind_update_unpacked<Manager_t>(adaptor);
-      // bind clusterRefs so that one can loop over adaptor
-      // MaxOrder+1 because recursion stops at Val-1
-      add_iterators<Manager_t, 1, MaxOrder + 1>::static_for(m_internal,
-                                                            adaptor);
-      // bind the factory function
-      bind_make_adapted_manager<AdaptorImplementation, ManagerImplementation>(
-          m_nl);
->>>>>>> 34e1bd7b
     }
   };
 
@@ -742,15 +705,11 @@
     bind_make_structure_manager<Manager_t>(m_nl);
     std::set<std::string> name_list{};
     BindAdaptorStack<Manager_t, AdaptorNeighbourList, AdaptorStrict>
-<<<<<<< HEAD
-        adaptor_stack_1{m_nl, m_adp, m_throwaway, name_list};
+        adaptor_stack_1{m_nl, m_adp, m_internal, name_list};
 
     BindAdaptorStack<Manager_t, AdaptorNeighbourList, AdaptorCenterContribution,
                      AdaptorStrict>
-        adaptor_stack_2{m_nl, m_adp, m_throwaway, name_list};
-=======
-        adaptor_stack_1{m_nl, m_adp, m_internal};
->>>>>>> 34e1bd7b
+        adaptor_stack_2{m_nl, m_adp, m_internal, name_list};
 
     // bind the manager collection
     bind_structure_manager_collection<Manager_t, AdaptorNeighbourList,
