--- conflicted
+++ resolved
@@ -37,13 +37,7 @@
     strides_by_sp = {sp: [0] for sp in sps}
     global_counter = {sp: 0 for sp in sps}
     indices_by_sp = {sp: [] for sp in sps}
-<<<<<<< HEAD
-    # map species / structure index / global atom index to the atom index
-    # in the structure
-    map_by_manager = {sp: [{} for ii in range(len(managers))] for sp in sps}
-=======
     map_by_manager = {sp:[{} for ii in range(len(managers)) ] for sp in sps}
->>>>>>> 98d29339
     for i_man in range(len(managers)):
         man = managers[i_man]
         counter = {sp: 0 for sp in sps}
@@ -110,12 +104,6 @@
     return strides, global_counter, map_by_manager
 
 
-<<<<<<< HEAD
-def convert_selected_global_index2perstructure_index_per_species(
-    managers, selected_ids_by_sp, strides_by_sp, map_by_manager, sps
-):
-    # convert selected center indexing into the rascal format
-=======
 def convert_selected_global_index2perstructure_index_per_species(managers, selected_ids_by_sp,
                                 strides_by_sp, map_by_manager, sps):
     '''Convert selected center indexing into the rascal format.
@@ -145,7 +133,6 @@
     selected_ids : list of lists
         list the atom indices (within their structure) that have been selected
     '''
->>>>>>> 98d29339
 
     selected_ids = [[] for ii in range(len(managers))]
     for sp in sps:
@@ -162,12 +149,6 @@
     return selected_ids
 
 
-<<<<<<< HEAD
-def convert_selected_global_index2perstructure_index(
-    managers, selected_ids_global, strides, map_by_manager
-):
-    # convert selected center indexing into the rascal format
-=======
 def convert_selected_global_index2perstructure_index(managers, selected_ids_global,
                                                         strides, map_by_manager):
     '''Convert selected center indexing into the rascal format.
@@ -196,7 +177,6 @@
     selected_ids : list of lists
         list the atom indices (within their structure) that have been selected
     '''
->>>>>>> 98d29339
 
     selected_ids = [[] for ii in range(len(managers))]
     i_manager = 0
