from ..utils import BaseIO
<<<<<<< HEAD
from ..lib import compute_forces
=======
from ..lib import compute_sparse_kernel_gradients
>>>>>>> 5d1c70e5

import numpy as np


class KRR(BaseIO):
    """Kernel Ridge Regression model. Only supports sparse GPR
    training for the moment.

    Parameters
    ----------
    weights : np.array
        weights of the model

    kernel : Kernel
        kernel class used to train the model

    X_train : SparsePoints
        reference samples used for the training

    self_contributions : dictionary
        map atomic number to the property baseline, e.g. isolated atoms
        energies when the model has been trained on total energies.
    """

    def __init__(self, weights, kernel, X_train, self_contributions):
        # Weights of the krr model
        self.weights = weights
        self.kernel = kernel
        self.X_train = X_train
        self.self_contributions = self_contributions
        self.target_type = kernel.target_type

    def _get_property_baseline(self, managers):
        """build total baseline contribution for each prediction"""
        if self.target_type == "Structure":
            Y0 = np.zeros(len(managers))
            for i_manager, manager in enumerate(managers):
                for center in manager:
                    Y0[i_manager] += self.self_contributions[center.atom_type]
        elif self.target_type == "Atom":
            n_centers = 0
            for manager in managers:
                n_centers += len(manager)
            Y0 = np.zeros(n_centers)
            i_center = 0
            for manager in managers:
                for center in manager:
                    Y0[i_center] = self.self_contributions[center.atom_type]
                    i_center += 1
        return Y0

    def _preprocess_input(self, managers, compute_gradients=False):
        """compute prediction kernel and total baseline contributions"""
        kernel = self.kernel(managers, self.X_train, (compute_gradients, False))
        Y0 = self._get_property_baseline(managers)
        return kernel, Y0

    def predict(self, managers, compute_gradients=False):
        """Predict properties associated with the atomic structures in managers
        or their derivative w.r.t. atomic positions (if compute_gradients==True).

        Parameters
        ----------
        managers : AtomsList
            list of atomic structures with already computed features compatible
            with representation in kernel
        compute_gradients : bool, optional
            predict the gradients of the property w.r.t atomic positions,
            by default False

        Returns
        -------
        np.array
            predictions
        """

        if compute_gradients is False:
            KNM, Y0 = self._preprocess_input(managers, compute_gradients)
            return Y0 + np.dot(KNM, self.weights).reshape((-1))
        else:
            rep = self.kernel._representation
<<<<<<< HEAD
            gradients = -compute_forces(rep, self.kernel._kernel, managers.managers, self.X_train._sparse_points, self.weights.reshape((1, -1)))

            return gradients

=======
            gradients = compute_sparse_kernel_gradients(
                rep,
                self.kernel._kernel,
                managers.managers,
                self.X_train._sparse_points,
                self.weights.reshape((1, -1)),
            )

            return gradients
>>>>>>> 5d1c70e5

    def get_weights(self):
        return self.weights

    def _get_init_params(self):
        init_params = dict(
            weights=self.weights,
            kernel=self.kernel,
            X_train=self.X_train,
            self_contributions=self.self_contributions,
        )
        return init_params

    def _set_data(self, data):
        super()._set_data(data)

    def _get_data(self):
        return super()._get_data()

    def get_representation_calculator(self):
        return self.kernel._rep


def train_gap_model(
    kernel,
    managers,
    KNM_,
    X_pseudo,
    y_train,
    self_contributions,
    grad_train=None,
    lambdas=None,
    jitter=1e-8,
):
    """
    Defines the procedure to train a SOAP-GAP model [1]:
    .. math::
        Y(A) = \sum_{i \in A} y_{a_i}(X_i),
    where :math:`Y(A)` is the predicted property function associated with the
    atomic structure :math:`A$, :math:`i` and :math:`a_i` are the index and
    species of the atoms in structure :math:`X` and :math:`y_a(A_i)` is the
    atom centered model that depends on the central atomic species.
    The individual predictions are given by:
    .. math::
        y_{a_i(A_i) = \sum_m^{M} \alpha_m \delta_{b_m a_i} k(A_i,T_m),
    where :math:`k(\cdot,\cdot)` is a kernel function, :math:`\alpha_m` are the
    weights of the model and :math:`b_m is the atom type associated with the
    sparse point :math:`T_m`.
    Hence a kernel element for the target property :math:`Y(A)` is given by:
    .. math::
        KNM_{Am} = \sum_{i \in A} \delta_{b_m a_i} k(A_i,T_m)
    and for :math:`\vec{\nabla}_iY(A)`:
    .. math::
       KNM_{A_{i}m} = \delta_{b_m a_i} \sum_{j \in A_i} \vec{\nabla}_i k(A_j,T_m)
    The training is given by:
    .. math::
        \bm{\alpha} =  K^{-1} \bm{Y},
    where :math:`K` is given by:
    .. math::
        K = K_{MM} + K_{MN} \Lambda^{-2} K_{NM},
    :math:`\bm{Y}=K_{MN} \Lambda^{-2} \bm{y}$, :math:`\bm{y}` the training
    targets and :math:`\Lambda` the regularization matrix.
    The regularization matrix is chosen to be diagonal:
    .. math::
        \Lambda^{-1}_{nn} = \delta_{nn} * lambdas[0] / \sigma_{\bm{y}} * np.sqrt(Natoms)
    for the targets and
    .. math::
        \Lambda^{-1}_{nn} = \delta_{nn} * lambdas[1] / \sigma_{\bm{y}},
    for the derivatives of the targets w.r.t. the atomic positions and
    :math:`\sigma_{\bm{y}}` is the standard deviation of the target property
    (not derivatives).

    Parameters
    ----------
    kernel : Kernel
        SparseKernel to compute KMM and initialize the model. It was used to
        build KNM_.
    managers : AtomsList
        Training structures with features (and gradients)
    KNM_ : np.array
        kernel matrix to use in the training, typically computed with:
        KNM = kernel(managers, X_pseudo)
        KNM_down = kernel(managers, X_pseudo, grad=(True, False))
        KNM = np.vstack([KNM, KNM_down])
        when training with derivatives.
    X_pseudo : SparsePoints
        basis samples to use in the model's interpolation
    y_train : np.array
        reference property
    self_contributions : dictionary
        map atomic number to the property baseline, e.g. training on
        total energies is not very recommended so one would provide
        the corresponding isolated atom energies so that the model
        can be trained on the corresponding formation energies and
        still predict total energies.
    grad_train : np.array, optional
        derivatives of y_train w.r.t. to the atomic motion, e.g.
        minus interatomic forces, by default None
    lambdas : list/tuple, optional
        regularisation parameter for the training, i.e. lambdas[0] -> property
        and lambdas[1] -> gradients of the property, by default None
    jitter : double, optional
        small jitter for the numerical stability of solving the linear system,
        by default 1e-8

    Returns
    -------
    KRR
        a trained model that can predict the property and its gradients

    .. [1] Ceriotti, M., Willatt, M. J., & Csányi, G. (2018).
        Machine Learning of Atomic-Scale Properties Based on Physical Principles.
        In Handbook of Materials Modeling (pp. 1–27). Springer, Cham.
        https://doi.org/10.1007/978-3-319-42913-7_68-1
    """
    KMM = kernel(X_pseudo)
    Y = y_train.reshape((-1, 1)).copy()
    KNM = KNM_.copy()
    n_centers = Y.shape[0]
    Natoms = np.zeros(n_centers)
    Y0 = np.zeros((n_centers, 1))
    for iframe, manager in enumerate(managers):
        Natoms[iframe] = len(manager)
        for center in manager:
            Y0[iframe] += self_contributions[center.atom_type]
    Y = Y - Y0
    delta = np.std(Y)
    # lambdas[0] is provided per atom hence the '* np.sqrt(Natoms)'
    # the first n_centers rows of KNM are expected to refer to the
    #  property
    KNM[:n_centers] /= lambdas[0] / delta * np.sqrt(Natoms)[:, None]
    Y /= lambdas[0] / delta * np.sqrt(Natoms)[:, None]

    if grad_train is not None:
        KNM[n_centers:] /= lambdas[1] / delta
        F = grad_train.reshape((-1, 1)).copy()
        F /= lambdas[1] / delta
        Y = np.vstack([Y, F])

    KMM[np.diag_indices_from(KMM)] += jitter

    K = KMM + np.dot(KNM.T, KNM)
    Y = np.dot(KNM.T, Y)
    weights = np.linalg.lstsq(K, Y, rcond=None)[0]
    model = KRR(weights, kernel, X_pseudo, self_contributions)

    # avoid memory clogging
    del K, KMM
    K, KMM = [], []

    return model<|MERGE_RESOLUTION|>--- conflicted
+++ resolved
@@ -1,9 +1,5 @@
 from ..utils import BaseIO
-<<<<<<< HEAD
-from ..lib import compute_forces
-=======
 from ..lib import compute_sparse_kernel_gradients
->>>>>>> 5d1c70e5
 
 import numpy as np
 
@@ -85,12 +81,6 @@
             return Y0 + np.dot(KNM, self.weights).reshape((-1))
         else:
             rep = self.kernel._representation
-<<<<<<< HEAD
-            gradients = -compute_forces(rep, self.kernel._kernel, managers.managers, self.X_train._sparse_points, self.weights.reshape((1, -1)))
-
-            return gradients
-
-=======
             gradients = compute_sparse_kernel_gradients(
                 rep,
                 self.kernel._kernel,
@@ -100,7 +90,6 @@
             )
 
             return gradients
->>>>>>> 5d1c70e5
 
     def get_weights(self):
         return self.weights
