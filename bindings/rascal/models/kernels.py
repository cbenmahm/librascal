--- conflicted
+++ resolved
@@ -1,5 +1,5 @@
 from ..utils import BaseIO
-from ..lib._rascal.models.kernels import compute_numerical_kernel_gradients as _compute_numerical_kernel_gradients
+from ..lib._rascal.models import compute_numerical_kernel_gradients as _compute_numerical_kernel_gradients
 from ..lib._rascal.models.kernels import Kernel as Kernelcpp
 from ..lib._rascal.models.kernels import SparseKernel as SparseKernelcpp
 from ..neighbourlist import AtomsList
@@ -160,16 +160,11 @@
             return self._kernel.compute(self._representation, X, Y)
         else:
             raise NotImplementedError(
-<<<<<<< HEAD
-                'The configuration: {} is not implemented for kernel {} in {} mode.'.format(
-                    grad, self.name, self.kernel_type))
-
-def compute_numerical_kernel_gradients(kernel, calculator, managers, sparse_points, h_disp, compute_stress=True):
-    """This function is used for testing the numerical kernel gradient"""
-    return _compute_numerical_kernel_gradients(kernel._kernel, calculator._representation, managers.managers, sparse_points._sparse_points, h_disp, compute_stress)
-=======
                 "The configuration: {} is not implemented for kernel {} in {} mode.".format(
                     grad, self.name, self.kernel_type
                 )
             )
->>>>>>> 5d1c70e5
+
+def compute_numerical_kernel_gradients(kernel, calculator, managers, sparse_points, h_disp, compute_stress=True):
+    """This function is used for testing the numerical kernel gradient"""
+    return _compute_numerical_kernel_gradients(kernel._kernel, calculator._representation, managers.managers, sparse_points._sparse_points, h_disp, compute_stress)