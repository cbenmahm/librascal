/**
 * file   lattice.hh
 *
 * @author  Felix Musil <felix.musil@epfl.ch>
 *
 * @date   05 Apr 2018
 *
 * @brief Lattice class used to compute face distances within the cell
 * and to scale and unscale positions
 *
 * Copyright © 2018  Felix Musil, COSMO (EPFL), LAMMM (EPFL)
 *
 * rascal is free software; you can redistribute it and/or
 * modify it under the terms of the GNU General Public License as
 * published by the Free Software Foundation, either version 3, or (at
 * your option) any later version.
 *
 * rascal is distributed in the hope that it will be useful, but
 * WITHOUT ANY WARRANTY; without even the implied warranty of
 * MERCHANTABILITY or FITNESS FOR A PARTICULAR PURPOSE. See the GNU
 * General Public License for more details.
 *
 * You should have received a copy of the GNU Lesser General Public License
 * along with this software; see the file LICENSE. If not, write to the
 * Free Software Foundation, Inc., 59 Temple Place - Suite 330,
 * Boston, MA 02111-1307, USA.
 */

#ifndef LATTICE_H
#define LATTICE_H

#include "atomic_structure.hh"

#include <Eigen/Dense>
#include <cmath>

namespace rascal {
  /**
   * Class to store and change between different lattice representation (real
   * and reciprocal space in terms of lattice vectors, cell length and
   * angles). Also translate absolute to fractional and fractional to absolute
   * coordinates.
   */
  template<size_t Dim>
  class Lattice {
<<<<<<< HEAD
   public:
=======
  public:

    // TODO: implement the specialization for the 2D case
    static_assert(Dim == 3,"2D lattice is not implemented yet");
    using Cell_t = typename AtomicStructure<Dim>::Cell_t;
    using AtomTypes_t = typename AtomicStructure<Dim>::AtomTypes_t;
    using PBC_t = typename AtomicStructure<Dim>::PBC_t;
    using Positions_t = typename AtomicStructure<Dim>::Positions_t;
    using Vec_t = Eigen::Matrix<double, Dim, 1>;

>>>>>>> 3d00a139
    //! Default constructor
    Lattice() = default;

    //! Initializes the cell via set_cell function
<<<<<<< HEAD
    explicit Lattice(const Cell_t& cell) {
=======
    Lattice(const Cell_t & cell) {
>>>>>>> 3d00a139
      this->set_cell(cell);
    }

    //! Copy constructor
    Lattice(const Lattice & other) = delete;

    //! Move constructor
    Lattice(Lattice && other) = default;

    //! Destructor
    virtual ~Lattice() = default;

    //! Copy assignment operator
    Lattice& operator=(const Lattice & other) = delete;

    //! Move assignment operator
    Lattice& operator=(Lattice && other) = default;

    /* ---------------------------------------------------------------------- */
    /**
     * Calculates the cell lengths and angles given the lattice vectors in a 3x3
     * matrix, as well as the reciprocal vectors and the transformation matrix.
     */
    void set_cell(const Cell_t& cell) {
      this->cell_vectors = cell;
      this->cell_lengths = cell.colwise().norm();
      this->cell_angles[0] =
        std::acos(this->cell_vectors.col(1).dot(this->cell_vectors.col(2))
                  / this->cell_lengths[1] / this->cell_lengths[2]);
      this->cell_angles[1] =
        std::acos(this->cell_vectors.col(0).dot(this->cell_vectors.col(2))
                  / this->cell_lengths[0] / this->cell_lengths[2]);
      this->cell_angles[2] =
        std::acos(this->cell_vectors.col(1).dot(this->cell_vectors.col(0))
                  / this->cell_lengths[1] / this->cell_lengths[0]);
      this->set_transformation_matrix();
      this->set_reciprocal_vectors();
    }

    /* ---------------------------------------------------------------------- */
    //! Returns the cell lengths
    const Vec_t get_cell_lengths() {
      return this->cell_lengths;
    }

    //! Returns the cell angles
    const Vec_t get_cell_angles() {
      return this->cell_angles;
    }

    /**
     * Returns the transformation matrix to transform absolute cartesian
     * coordinates into fractional/scaled coordinates.
     */
    const Cell_t get_cartesian2scaled_matrix() {
      return this->cartesian2scaled;
    }

    /**
     * Returns the transformation matrix to transform fractional/scaled
     * coordinates into absolute cartesian coordinates.
     */
    const Cell_t get_scaled2cartesian_matrix() {
      return this->scaled2cartesian;
    }

    //! Returns the reciprocal space lattice vectors
    const Cell_t get_reciprocal_vectors() {
      return this->reciprocal_vectors;
    }

    //! Returns the reciprocal space cell lengths
    const Vec_t get_reciprocal_lengths() {
      return this->reciprocal_lengths;
    }

    /* ---------------------------------------------------------------------- */
    /**
     * Calculates the reciprocal space lattice vectors from the cartesian real
     * space lattice vectors and the reciprocal space cell lengths
     */
    inline void set_reciprocal_vectors() {
<<<<<<< HEAD
      Vec3_t c_abg = cell_angles.array().cos();
      double V{ this->cell_lenghts[0] *this->cell_lenghts[1] *this->cell_lenghts[2] *  std::sqrt(1 - c_abg[0]*c_abg[0] - c_abg[1]*c_abg[1] - c_abg[2]*c_abg[2] + 2 * c_abg[0] * c_abg[1] * c_abg[2])};   //! Cell volume
      double Vinv{1./V};
      this->reciprocal_vectors *= Vinv;
      Vec3_t recip1, recip2, recip3;
      this->crossproduct(this->cell_vectors.col(1),
        this->cell_vectors.col(2), recip1);
      this->crossproduct(this->cell_vectors.col(2),
        this->cell_vectors.col(0), recip2);
      this->crossproduct(this->cell_vectors.col(0),
        this->cell_vectors.col(1), recip3);
      for (int ii{0}; ii < 3; ++ii) {
        this->reciprocal_vectors(ii, 0) *= recip1[ii];
        this->reciprocal_vectors(ii, 1) *= recip2[ii];
        this->reciprocal_vectors(ii, 2) *= recip3[ii];
=======
      Vec_t c_abg = cell_angles.array().cos();

      //! Cell volume
      double V{this->cell_lengths[0] * this->cell_lengths[1] *
          this->cell_lengths[2] *
          std::sqrt(1 - c_abg[0] * c_abg[0] - c_abg[1] * c_abg[1] -
                    c_abg[2]*c_abg[2] + 2 * c_abg[0] * c_abg[1] * c_abg[2] )};

      double Vinv{1. / V};
      this->reciprocal_vectors *= Vinv;

      Vec_t recip1, recip2, recip3;

      this->crossproduct(this->cell_vectors.col(1),
                         this->cell_vectors.col(2), recip1);

      this->crossproduct(this->cell_vectors.col(2),
                         this->cell_vectors.col(0), recip2);

      this->crossproduct(this->cell_vectors.col(0),
                         this->cell_vectors.col(1), recip3);

      for (int ii{0}; ii < 3; ++ii) {
        this->reciprocal_vectors(ii,0) *= recip1[ii];
        this->reciprocal_vectors(ii,1) *= recip2[ii];
        this->reciprocal_vectors(ii,2) *= recip3[ii];
>>>>>>> 3d00a139
      }

<<<<<<< HEAD
    template <typename DerivedA, typename DerivedB>
    inline void crossproduct(const Eigen::MatrixBase<DerivedA>& v1,
     const Eigen::MatrixBase<DerivedB>& v2, Vec3_t& v3) {
      v3[0] = v1[1]*v2[2] - v1[2]*v2[1];
      v3[1] = v1[2]*v2[0] - v1[0]*v2[2];
      v3[2] = v1[0]*v2[1] - v1[1]*v2[0];
=======
      this->reciprocal_lengths = this->reciprocal_vectors.colwise().norm();
    }
    /* ---------------------------------------------------------------------- */
    template <typename DerivedA,typename DerivedB>
    inline void crossproduct(const Eigen::MatrixBase<DerivedA> & v1,
                             const Eigen::MatrixBase<DerivedB> & v2,
                             Vec_t & v3) {
        v3[0] = v1[1] * v2[2] - v1[2] * v2[1];
        v3[1] = v1[2] * v2[0] - v1[0] * v2[2];
        v3[2] = v1[0] * v2[1] - v1[1] * v2[0];
>>>>>>> 3d00a139
    }

    /* ---------------------------------------------------------------------- */
    /**
     * Calculates the transformation matrix to transform absolute cartesian
     * coordinates to fractional/scaled coordinates
     */
    inline void set_transformation_matrix() {
<<<<<<< HEAD
      Vec3_t c_abg = cell_angles.array().cos();
      Vec3_t s_abg = cell_angles.array().sin();
=======
      Vec_t c_abg = cell_angles.array().cos();
      Vec_t s_abg = cell_angles.array().sin();

>>>>>>> 3d00a139
      //! Cell volume divided by a*b*c
      double V{std::sqrt(1 - c_abg[0]*c_abg[0] - c_abg[1]*c_abg[1]
                         - c_abg[2]*c_abg[2]
                         + 2 * c_abg[0] * c_abg[1] * c_abg[2])};
<<<<<<< HEAD
      double Vinv{1/V};
      //! compute transformation matrix from the cartesian system to the lattice
      //! coordinate system
      this->cartesian2scaled(0, 0) = 1.0 / this->cell_lenghts[0];
      this->cartesian2scaled(1, 0) = -c_abg[2]
        / (this->cell_lenghts[0]*s_abg[2]);
      this->cartesian2scaled(2, 0) = Vinv
        * ((c_abg[0]*c_abg[2]-c_abg[1]))/(s_abg[2]*this->cell_lenghts[0]);
      this->cartesian2scaled(1, 1) = 1.0 / (this->cell_lenghts[1]*s_abg[2]);
      this->cartesian2scaled(2, 1) = Vinv *
        (c_abg[1]*c_abg[2]-c_abg[0])/(s_abg[2]*this->cell_lenghts[1]);
      this->cartesian2scaled(2, 2) = s_abg[2]*Vinv/this->cell_lenghts[2];
      //! compute transformation matrix from the lattice coordinate system to
      //! cartesian
      this->scaled2cartesian(0, 0) = this->cell_lenghts[0];
      this->scaled2cartesian(1, 0) = this->cell_lenghts[1] * c_abg[2];
      this->scaled2cartesian(2, 0) = this->cell_lenghts[2] * c_abg[1];
      this->scaled2cartesian(1, 1) = this->cell_lenghts[1] * s_abg[2];
      this->scaled2cartesian(2, 1) = this->cell_lenghts[2]
        * (c_abg[0] - c_abg[1] * c_abg[2]) / s_abg[2];
      this->scaled2cartesian(2, 2) = this->cell_lenghts[2] * V / s_abg[2];
=======
      double Vinv{1 / V};

      //! compute transformation matrix from the cartesian system
      //! to the lattice coordinate system
      this->cartesian2scaled(0, 0) = 1.0 / this->cell_lengths[0];
      this->cartesian2scaled(1, 0) = -c_abg[2]
        / (this->cell_lengths[0]*s_abg[2]);
      this->cartesian2scaled(2, 0) = Vinv * (c_abg[0] * c_abg[2] - c_abg[1])
        / (s_abg[2] * this->cell_lengths[0]);
      this->cartesian2scaled(1, 1) = 1.0 / (this->cell_lengths[1] * s_abg[2]);
      this->cartesian2scaled(2, 1) = Vinv * (c_abg[1] * c_abg[2] - c_abg[0])
        / (s_abg[2] * this->cell_lengths[1]);
      this->cartesian2scaled(2, 2) = s_abg[2] * Vinv / this->cell_lengths[2];

      /**
       * compute transformation matrix from the lattice coordinate system to
       * cartesian
       */
      this->scaled2cartesian(0, 0) = this->cell_lengths[0];
      this->scaled2cartesian(1, 0) = this->cell_lengths[1] * c_abg[2];
      this->scaled2cartesian(2, 0) = this->cell_lengths[2] * c_abg[1];
      this->scaled2cartesian(1, 1) = this->cell_lengths[1] * s_abg[2];
      this->scaled2cartesian(2, 1) = this->cell_lengths[2]
        * (c_abg[0] - c_abg[1] * c_abg[2]) / s_abg[2];
      this->scaled2cartesian(2, 2) = this->cell_lengths[2] * V / s_abg[2];
>>>>>>> 3d00a139
    }

    /* ---------------------------------------------------------------------- */
    /**
     * Calculates the fractional/scaled coordinates (position_sc) from the
     * absolute cartesian coordinates (position)
     */
    template <typename DerivedA, typename DerivedB>
    inline void get_cartesian2scaled(const Eigen::MatrixBase<DerivedA> &
                                     position,
                                     Eigen::MatrixBase<DerivedB>& position_sc) {
      position_sc = this->cartesian2scaled.transpose() * position;
    }

    /** Calculates the absolute cartesian coordinates (position)
     * from the fractional/scaled coordinates (position_sc)
     */
    template <typename DerivedA, typename DerivedB>
    inline void get_scaled2cartesian(const Eigen::MatrixBase<DerivedA> &
                                     position_sc,
                                     Eigen::MatrixBase<DerivedB>& position) {
      position = this->scaled2cartesian.transpose() * position_sc;
    }

<<<<<<< HEAD

   protected:
=======
  protected:
>>>>>>> 3d00a139
    //! lattice vectors
    Cell_t cell_vectors = Cell_t::Ones();
    //! Reciprocal lattice
    Cell_t reciprocal_vectors = Cell_t::Ones();
    //! Cell lengths
    Vec_t cell_lengths = Vec_t::Ones();
    //! Reciprocal Cell lengths
    Vec_t reciprocal_lengths = Vec_t::Ones();
    //! alpha(b,c) beta(a,c) gamma(a,b) in radian
    Vec_t cell_angles = Vec_t::Ones();
    //! transformation matrix from the lattice coordinate system to cartesian
    Cell_t scaled2cartesian = Cell_t::Zero();
    //! transformation matrix from the cartesian system to the lattice
    //! coordinate system
    Cell_t cartesian2scaled = Cell_t::Zero();
    double pi{EIGEN_PI};

    // TODO: put this in template parameter
    //constexpr static int Dim{3};
  };


<<<<<<< HEAD
}  // namespace rascal
=======

} // rascal
>>>>>>> 3d00a139

#endif /* LATTICE_H */<|MERGE_RESOLUTION|>--- conflicted
+++ resolved
@@ -43,29 +43,20 @@
    */
   template<size_t Dim>
   class Lattice {
-<<<<<<< HEAD
    public:
-=======
-  public:
-
-    // TODO: implement the specialization for the 2D case
-    static_assert(Dim == 3,"2D lattice is not implemented yet");
+    // TODO(felix): implement the specialization for the 2D case
+    static_assert(Dim == 3, "2D lattice is not implemented yet");
     using Cell_t = typename AtomicStructure<Dim>::Cell_t;
     using AtomTypes_t = typename AtomicStructure<Dim>::AtomTypes_t;
     using PBC_t = typename AtomicStructure<Dim>::PBC_t;
     using Positions_t = typename AtomicStructure<Dim>::Positions_t;
     using Vec_t = Eigen::Matrix<double, Dim, 1>;
 
->>>>>>> 3d00a139
     //! Default constructor
     Lattice() = default;
 
     //! Initializes the cell via set_cell function
-<<<<<<< HEAD
     explicit Lattice(const Cell_t& cell) {
-=======
-    Lattice(const Cell_t & cell) {
->>>>>>> 3d00a139
       this->set_cell(cell);
     }
 
@@ -148,71 +139,44 @@
      * space lattice vectors and the reciprocal space cell lengths
      */
     inline void set_reciprocal_vectors() {
-<<<<<<< HEAD
-      Vec3_t c_abg = cell_angles.array().cos();
-      double V{ this->cell_lenghts[0] *this->cell_lenghts[1] *this->cell_lenghts[2] *  std::sqrt(1 - c_abg[0]*c_abg[0] - c_abg[1]*c_abg[1] - c_abg[2]*c_abg[2] + 2 * c_abg[0] * c_abg[1] * c_abg[2])};   //! Cell volume
-      double Vinv{1./V};
+      Vec_t c_abg = cell_angles.array().cos();
+
+      //! Cell volume
+      double V{this->cell_lengths[0] * this->cell_lengths[1] *
+          this->cell_lengths[2] *
+          std::sqrt(1 - c_abg[0] * c_abg[0] - c_abg[1] * c_abg[1] -
+                    c_abg[2]*c_abg[2] + 2 * c_abg[0] * c_abg[1] * c_abg[2])};
+
+      double Vinv{1. / V};
       this->reciprocal_vectors *= Vinv;
-      Vec3_t recip1, recip2, recip3;
+
+      Vec_t recip1, recip2, recip3;
+
       this->crossproduct(this->cell_vectors.col(1),
-        this->cell_vectors.col(2), recip1);
+                         this->cell_vectors.col(2), recip1);
+
       this->crossproduct(this->cell_vectors.col(2),
-        this->cell_vectors.col(0), recip2);
+                         this->cell_vectors.col(0), recip2);
+
       this->crossproduct(this->cell_vectors.col(0),
-        this->cell_vectors.col(1), recip3);
+                         this->cell_vectors.col(1), recip3);
+
       for (int ii{0}; ii < 3; ++ii) {
         this->reciprocal_vectors(ii, 0) *= recip1[ii];
         this->reciprocal_vectors(ii, 1) *= recip2[ii];
         this->reciprocal_vectors(ii, 2) *= recip3[ii];
-=======
-      Vec_t c_abg = cell_angles.array().cos();
-
-      //! Cell volume
-      double V{this->cell_lengths[0] * this->cell_lengths[1] *
-          this->cell_lengths[2] *
-          std::sqrt(1 - c_abg[0] * c_abg[0] - c_abg[1] * c_abg[1] -
-                    c_abg[2]*c_abg[2] + 2 * c_abg[0] * c_abg[1] * c_abg[2] )};
-
-      double Vinv{1. / V};
-      this->reciprocal_vectors *= Vinv;
-
-      Vec_t recip1, recip2, recip3;
-
-      this->crossproduct(this->cell_vectors.col(1),
-                         this->cell_vectors.col(2), recip1);
-
-      this->crossproduct(this->cell_vectors.col(2),
-                         this->cell_vectors.col(0), recip2);
-
-      this->crossproduct(this->cell_vectors.col(0),
-                         this->cell_vectors.col(1), recip3);
-
-      for (int ii{0}; ii < 3; ++ii) {
-        this->reciprocal_vectors(ii,0) *= recip1[ii];
-        this->reciprocal_vectors(ii,1) *= recip2[ii];
-        this->reciprocal_vectors(ii,2) *= recip3[ii];
->>>>>>> 3d00a139
       }
 
-<<<<<<< HEAD
+      this->reciprocal_lengths = this->reciprocal_vectors.colwise().norm();
+    }
+    /* ---------------------------------------------------------------------- */
     template <typename DerivedA, typename DerivedB>
-    inline void crossproduct(const Eigen::MatrixBase<DerivedA>& v1,
-     const Eigen::MatrixBase<DerivedB>& v2, Vec3_t& v3) {
-      v3[0] = v1[1]*v2[2] - v1[2]*v2[1];
-      v3[1] = v1[2]*v2[0] - v1[0]*v2[2];
-      v3[2] = v1[0]*v2[1] - v1[1]*v2[0];
-=======
-      this->reciprocal_lengths = this->reciprocal_vectors.colwise().norm();
-    }
-    /* ---------------------------------------------------------------------- */
-    template <typename DerivedA,typename DerivedB>
     inline void crossproduct(const Eigen::MatrixBase<DerivedA> & v1,
                              const Eigen::MatrixBase<DerivedB> & v2,
                              Vec_t & v3) {
         v3[0] = v1[1] * v2[2] - v1[2] * v2[1];
         v3[1] = v1[2] * v2[0] - v1[0] * v2[2];
         v3[2] = v1[0] * v2[1] - v1[1] * v2[0];
->>>>>>> 3d00a139
     }
 
     /* ---------------------------------------------------------------------- */
@@ -221,41 +185,13 @@
      * coordinates to fractional/scaled coordinates
      */
     inline void set_transformation_matrix() {
-<<<<<<< HEAD
-      Vec3_t c_abg = cell_angles.array().cos();
-      Vec3_t s_abg = cell_angles.array().sin();
-=======
       Vec_t c_abg = cell_angles.array().cos();
       Vec_t s_abg = cell_angles.array().sin();
 
->>>>>>> 3d00a139
       //! Cell volume divided by a*b*c
       double V{std::sqrt(1 - c_abg[0]*c_abg[0] - c_abg[1]*c_abg[1]
                          - c_abg[2]*c_abg[2]
                          + 2 * c_abg[0] * c_abg[1] * c_abg[2])};
-<<<<<<< HEAD
-      double Vinv{1/V};
-      //! compute transformation matrix from the cartesian system to the lattice
-      //! coordinate system
-      this->cartesian2scaled(0, 0) = 1.0 / this->cell_lenghts[0];
-      this->cartesian2scaled(1, 0) = -c_abg[2]
-        / (this->cell_lenghts[0]*s_abg[2]);
-      this->cartesian2scaled(2, 0) = Vinv
-        * ((c_abg[0]*c_abg[2]-c_abg[1]))/(s_abg[2]*this->cell_lenghts[0]);
-      this->cartesian2scaled(1, 1) = 1.0 / (this->cell_lenghts[1]*s_abg[2]);
-      this->cartesian2scaled(2, 1) = Vinv *
-        (c_abg[1]*c_abg[2]-c_abg[0])/(s_abg[2]*this->cell_lenghts[1]);
-      this->cartesian2scaled(2, 2) = s_abg[2]*Vinv/this->cell_lenghts[2];
-      //! compute transformation matrix from the lattice coordinate system to
-      //! cartesian
-      this->scaled2cartesian(0, 0) = this->cell_lenghts[0];
-      this->scaled2cartesian(1, 0) = this->cell_lenghts[1] * c_abg[2];
-      this->scaled2cartesian(2, 0) = this->cell_lenghts[2] * c_abg[1];
-      this->scaled2cartesian(1, 1) = this->cell_lenghts[1] * s_abg[2];
-      this->scaled2cartesian(2, 1) = this->cell_lenghts[2]
-        * (c_abg[0] - c_abg[1] * c_abg[2]) / s_abg[2];
-      this->scaled2cartesian(2, 2) = this->cell_lenghts[2] * V / s_abg[2];
-=======
       double Vinv{1 / V};
 
       //! compute transformation matrix from the cartesian system
@@ -281,7 +217,6 @@
       this->scaled2cartesian(2, 1) = this->cell_lengths[2]
         * (c_abg[0] - c_abg[1] * c_abg[2]) / s_abg[2];
       this->scaled2cartesian(2, 2) = this->cell_lengths[2] * V / s_abg[2];
->>>>>>> 3d00a139
     }
 
     /* ---------------------------------------------------------------------- */
@@ -306,12 +241,8 @@
       position = this->scaled2cartesian.transpose() * position_sc;
     }
 
-<<<<<<< HEAD
 
    protected:
-=======
-  protected:
->>>>>>> 3d00a139
     //! lattice vectors
     Cell_t cell_vectors = Cell_t::Ones();
     //! Reciprocal lattice
@@ -328,17 +259,7 @@
     //! coordinate system
     Cell_t cartesian2scaled = Cell_t::Zero();
     double pi{EIGEN_PI};
-
-    // TODO: put this in template parameter
-    //constexpr static int Dim{3};
   };
-
-
-<<<<<<< HEAD
 }  // namespace rascal
-=======
-
-} // rascal
->>>>>>> 3d00a139
 
 #endif /* LATTICE_H */