--- conflicted
+++ resolved
@@ -58,13 +58,8 @@
     constexpr static AdaptorTraits::NeighbourListType NeighbourListType{
         AdaptorTraits::NeighbourListType::half};
     using LayerByOrder =
-<<<<<<< HEAD
-        typename LayerIncreaser<MaxOrder,
-                                typename parent_traits::LayerByOrder>::type;
+        typename LayerIncreaser<typename parent_traits::LayerByOrder>::type;
     using PreviousManager_t = ManagerImplementation;
-=======
-        typename LayerIncreaser<typename parent_traits::LayerByOrder>::type;
->>>>>>> f7707746
   };
 
   /**
