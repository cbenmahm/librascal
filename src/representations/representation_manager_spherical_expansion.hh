--- conflicted
+++ resolved
@@ -176,16 +176,10 @@
      * @throw logic_error if an invalid option or combination of options is
      *                    specified in the container
      */
-<<<<<<< HEAD
     RepresentationManagerSphericalExpansion(ManagerPtr_t sm,
                                             const hypers_t& hyper)
         :structure_manager{std::move(sm)}, soap_vectors{*sm}
     {
-=======
-    RepresentationManagerSphericalExpansion(Manager_t & sm,
-                                            const hypers_t & hyper)
-        : structure_manager{sm}, soap_vectors{sm} {
->>>>>>> 851f1464
       this->set_hyperparameters(hyper);
     }
 
@@ -281,11 +275,7 @@
     Eigen::MatrixXd radial_ortho_matrix{};
     bool is_precomputed{false};
 
-<<<<<<< HEAD
     ManagerPtr_t structure_manager;
-=======
-    Manager_t & structure_manager;
->>>>>>> 851f1464
     Property_t soap_vectors;
     internal::GaussianSigmaType gaussian_sigma_type{};
 
