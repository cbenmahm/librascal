/**
 * file   representation_manager_spherical_expansion.hh
 *
 * @author Max Veit <max.veit@epfl.ch>
 * @author Felix Musil <felix.musil@epfl.ch>
 * @author Andrea Grisafi <andrea.grisafi@epfl.ch>
 * @author Michele Ceriotti <michele.ceriotti@epfl.ch>
 *
 * @date   19 October 2018
 *
 * @brief  Compute the spherical harmonics expansion of the local atom density
 *
 * Copyright © 2018 Max Veit, Felix Musil, COSMO (EPFL), LAMMM (EPFL)
 *
 * rascal is free software; you can redistribute it and/or
 * modify it under the terms of the GNU Lesser General Public License as
 * published by the Free Software Foundation, either version 3, or (at
 * your option) any later version.
 *
 * rascal is distributed in the hope that it will be useful, but
 * WITHOUT ANY WARRANTY; without even the implied warranty of
 * MERCHANTABILITY or FITNESS FOR A PARTICULAR PURPOSE. See the GNU
 * Lesser General Public License for more details.
 *
 * You should have received a copy of the GNU Lesser General Public License
 * along with this software; see the file LICENSE. If not, write to the
 * Free Software Foundation, Inc., 59 Temple Place - Suite 330,
 * Boston, MA 02111-1307, USA.
 */

#ifndef SRC_REPRESENTATIONS_REPRESENTATION_MANAGER_SPHERICAL_EXPANSION_HH_
#define SRC_REPRESENTATIONS_REPRESENTATION_MANAGER_SPHERICAL_EXPANSION_HH_

#include "representations/representation_manager_base.hh"
#include "representations/cutoff_functions.hh"
#include "structure_managers/structure_manager.hh"
#include "structure_managers/property.hh"
#include "rascal_utility.hh"
#include "math/math_utils.hh"
#include "math/spherical_harmonics.hh"
#include "math/hyp1f1.hh"
#include "structure_managers/property_block_sparse.hh"

#include <algorithm>
#include <cmath>
#include <memory>
#include <exception>
#include <vector>
#include <Eigen/Dense>
#include <Eigen/Eigenvalues>
#include <unordered_set>

namespace rascal {

  namespace internal {

    /* templated inner loop that expands the LM tensor product of nlm.
     * l_unroll is the level at which we want to unroll the loop. should
     * be smaller than l_max to avoid segfaults
     *  */
    template <size_t l_unroll>
    class LMProductHotLoop {
      template <size_t l_others>
      friend class LMProductHotLoop;

     private:
      template <typename D1, typename D2, typename D3>
      static inline void lm_explicit_prod(const Eigen::MatrixBase<D1> & coeffn,
                                          const Eigen::MatrixBase<D2> & harm,
                                          Eigen::MatrixBase<D3> & coeffnlm,
                                          const size_t & n);

     public:
      // This makes the full loop to accumulate the nlm coefficients
      template <typename D1, typename D2, typename D3>
      static inline void LMProduct(const Eigen::MatrixBase<D1> & coeffn,
                                   const Eigen::MatrixBase<D2> & harm,
                                   Eigen::MatrixBase<D3> & coeffnlm,
                                   const size_t & nmax, const size_t & lmax);
    };

    /* this should allow to spell out (and let the compiler optimize)
     * the irregular loop over the LM blocks. Now, seems the compiler is
     * smart enough to unroll this loop with -O3 so all is well */
    template <size_t l_unroll>
    template <typename D1, typename D2, typename D3>
    inline void LMProductHotLoop<l_unroll>::lm_explicit_prod(
        const Eigen::MatrixBase<D1> & coeffn,
        const Eigen::MatrixBase<D2> & harm, Eigen::MatrixBase<D3> & coeffnlm,
        const size_t & n) {
      LMProductHotLoop<l_unroll - 1>::lm_explicit_prod(coeffn, harm, coeffnlm,
                                                       n);

      size_t lm_start{(l_unroll) * (l_unroll)};
      size_t lm_end{(l_unroll + 1) * (l_unroll + 1)};
      for (size_t lm = lm_start; lm < lm_end; ++lm) {
        coeffnlm(n, lm) += coeffn(n, l_unroll) * harm(lm);
      }
    }

    // terminates the recursion
    template <>
    template <typename D1, typename D2, typename D3>
    inline void
    LMProductHotLoop<0>::lm_explicit_prod(const Eigen::MatrixBase<D1> & coeffn,
                                          const Eigen::MatrixBase<D2> & harm,
                                          Eigen::MatrixBase<D3> & coeffnlm,
                                          const size_t & n) {
      coeffnlm(n, 0) += coeffn(n, 0) * harm(0);
    }

    // this will be the actual call. one should guesstimate a reasonable lmax
    // as otherwise there's a chain of recursive ifs. this will automatically
    // fold down to lower l_unroll if called with too low lmax
    template <size_t l_unroll>
    template <typename D1, typename D2, typename D3>
    inline void LMProductHotLoop<l_unroll>::LMProduct(
        const Eigen::MatrixBase<D1> & coeffn,
        const Eigen::MatrixBase<D2> & harm, Eigen::MatrixBase<D3> & coeffnlm,
        const size_t & nmax, const size_t & lmax) {
      size_t lm_pos, lm_size;

      if (lmax >= l_unroll) {
        for (size_t radial_n{0}; radial_n < nmax; radial_n++) {
          LMProductHotLoop<l_unroll>::lm_explicit_prod(coeffn, harm, coeffnlm,
                                                       radial_n);

          // falls back on an explicit sum for lmax > l_unroll
          lm_pos = (l_unroll + 1) * (l_unroll + 1);
          for (size_t l{l_unroll + 1}; l < lmax + 1; ++l) {
            lm_size = 2 * l + 1;
            coeffnlm.block(radial_n, lm_pos, 1, lm_size) +=
                (coeffn(radial_n, l) * harm.segment(lm_pos, lm_size));
            lm_pos += lm_size;
          }
        }
      } else {
        LMProductHotLoop<l_unroll - 1>::LMProduct(coeffn, harm, coeffnlm, nmax,
                                                  lmax);
      }
    }

    // terminates the recursion
    template <>
    template <typename D1, typename D2, typename D3>
    inline void
    LMProductHotLoop<0>::LMProduct(const Eigen::MatrixBase<D1> & coeffn,
                                   const Eigen::MatrixBase<D2> & harm,
                                   Eigen::MatrixBase<D3> & coeffnlm,
                                   const size_t & nmax, const size_t & lmax) {
      // TODO(felix) do a proper assert - this should ONLY be called if lmax=0!
      if (lmax > 0) {
        throw std::runtime_error("LMProduct<0> should not be called directly");
      }
      for (size_t radial_n{0}; radial_n < nmax; radial_n++) {
        LMProductHotLoop<0>::lm_explicit_prod(coeffn, harm, coeffnlm, radial_n);
      }
    }

    /**
     * List of possible Radial basis that can be used by the spherical
     * expansion.
     */
    enum class RadialBasisType { GTO, End_ };

    /**
     * List of possible atomic smearing for the definition of the atomic
     * density. If not specified, the gaussian type smearing is implided.
     */
    enum class AtomicSmearingType { Constant, PerSpecies, Radial, End_ };

    /**
     * Base class for the specification of the atomic smearing.
     */
    struct AtomicSmearingSpecificationBase {
      //! Constructor
      AtomicSmearingSpecificationBase() = default;
      //! Destructor
      virtual ~AtomicSmearingSpecificationBase() = default;
      //! Copy constructor
      AtomicSmearingSpecificationBase(
          const AtomicSmearingSpecificationBase & other) = delete;
      //! Move constructor
      AtomicSmearingSpecificationBase(
          AtomicSmearingSpecificationBase && other) = default;
      //! Copy assignment operator
      AtomicSmearingSpecificationBase &
      operator=(const AtomicSmearingSpecificationBase & other) = delete;
      //! Move assignment operator
      AtomicSmearingSpecificationBase &
      operator=(AtomicSmearingSpecificationBase && other) = default;

      using Hypers_t = RepresentationManagerBase::Hypers_t;
    };

    /**
     * Specification to hold the parameter for the atomic smearing function,
     * currently only Gaussians are supported.
     *
     * This is `sigma' in the definition `f(r) = A exp(r / (2 sigma^2))'.
     * The width may depend both on the atomic species of the neighbour as well
     * as the distance.
     *
     * Note that this function is template-specialized by Gaussian sigma type
     * (constant, per-species, or radially dependent).
     *
     * @param pair Atom pair defining the neighbour, as e.g. returned by
     *             iteration over neighbours of a centre
     *
     * @throw logic_error if the requested sigma type has not been implemented
     *
     */
    template <AtomicSmearingType SigmaType>
    struct AtomicSmearingSpecification {};

    template <>
    struct AtomicSmearingSpecification<AtomicSmearingType::Constant>
        : AtomicSmearingSpecificationBase {
      using Hypers_t = typename AtomicSmearingSpecificationBase::Hypers_t;
      explicit AtomicSmearingSpecification(const Hypers_t & hypers) {
        this->constant_gaussian_sigma =
            hypers.at("gaussian_sigma").at("value").get<double>();
      }
      template <size_t Order, size_t Layer>
      double get_gaussian_sigma(ClusterRefKey<Order, Layer> & /* pair */) {
        return this->constant_gaussian_sigma;
      }
      double constant_gaussian_sigma{0.};
    };

    /** Per-species template specialization of the above */

    template <>
    struct AtomicSmearingSpecification<AtomicSmearingType::PerSpecies>
        : AtomicSmearingSpecificationBase {
      using Hypers_t = typename AtomicSmearingSpecificationBase::Hypers_t;
      explicit AtomicSmearingSpecification(const Hypers_t & /* hypers */) {}
      template <size_t Order, size_t Layer>
      double get_gaussian_sigma(ClusterRefKey<Order, Layer> & /* pair */) {
        throw std::logic_error("Requested a sigma type that has not yet "
                               "been implemented");
        return -1;
      }
    };

    /** Radially-dependent template specialization of the above */
    template <>
    struct AtomicSmearingSpecification<AtomicSmearingType::Radial>
        : AtomicSmearingSpecificationBase {
      using Hypers_t = typename AtomicSmearingSpecificationBase::Hypers_t;
      explicit AtomicSmearingSpecification(const Hypers_t & /* hypers */) {}
      template <size_t Order, size_t Layer>
      double get_gaussian_sigma(ClusterRefKey<Order, Layer> & /* pair */) {
        throw std::logic_error("Requested a sigma type that has not yet "
                               "been implemented");
        return -1;
      }
    };

    //! Utility to make shared pointer and cast to base class
    template <AtomicSmearingType Type, class Hypers>
    decltype(auto) make_atomic_smearing(const Hypers & sigma_hypers) {
      return std::static_pointer_cast<AtomicSmearingSpecificationBase>(
          std::make_shared<AtomicSmearingSpecification<Type>>(sigma_hypers));
    }

    //! Utility to cast base to child class
    template <AtomicSmearingType Type>
    decltype(auto) downcast_atomic_smearing(
        const std::shared_ptr<AtomicSmearingSpecificationBase> &
            atomic_smearing) {
      return std::static_pointer_cast<AtomicSmearingSpecification<Type>>(
          atomic_smearing);
    }

    /**
     * Base class to define the radial contribution to the spherical expansion
     */
    struct RadialContributionBase {
      //! Constructor
      RadialContributionBase() = default;
      //! Destructor
      virtual ~RadialContributionBase() = default;
      //! Copy constructor
      RadialContributionBase(const RadialContributionBase & other) = delete;
      //! Move constructor
      RadialContributionBase(RadialContributionBase && other) = default;
      //! Copy assignment operator
      RadialContributionBase &
      operator=(const RadialContributionBase & other) = delete;
      //! Move assignment operator
      RadialContributionBase &
      operator=(RadialContributionBase && other) = default;

      using Hypers_t = RepresentationManagerBase::Hypers_t;
      using Matrix_t = Eigen::Matrix<double, Eigen::Dynamic, Eigen::Dynamic,
                                     Eigen::RowMajor>;
      using Vector_t = Eigen::VectorXd;
      using Matrix_Ref = typename Eigen::Ref<const Matrix_t>;
      using Vector_Ref = typename Eigen::Ref<const Vector_t>;

      //! Pure Virtual Function to set hyperparameters of the cutoff function
      virtual void set_hyperparameters(const Hypers_t &) = 0;

      virtual void precompute() = 0;
      // Can't make templated virtual member function... But these functions
      // are expected
      // virtual Vector_Ref compute_center_contribution() = 0;
      // virtual Matrix_Ref compute_neighbour_contribution() = 0;
      // virtual Matrix_Ref compute_neighbour_derivative() = 0;
    };

    template <RadialBasisType RBT>
    struct RadialContribution {};

    /**
     * Implementation of the radial contribution for Gaussian Type Orbitals
     * radial basis functions and gaussian smearing of the atom density.
     *
     *          R^{GTO}_{n}(r) = \mathcal{N}_n\ r^{n} \exp[-br^2]
     *
     * \mathcal{N}_n^2 = \frac{2}{\sigma_n^{2n + 3}\Gamma(n + 3/2)}
     * \sigma_n = (r_\text{cut}-\delta r_\text{cut})
     * \max(\sqrt{n},1)/n_\text{max} b=\frac{1}{2\sigma_n} \int_0^\infty
     * R^{GTO}_{n}(r) R^{GTO}_{n\prime}(r) \dd{r}= 2 \left(\frac{1}{2
     * \sigma_{n}^2}+\frac{1}{2 \sigma_{n\prime}^2} \right)^{-\frac{1}{2}
     * (3+n+n\prime)} \Gamma(\frac{3+n+n\prime}{2})
     */
    template <>
    struct RadialContribution<RadialBasisType::GTO> : RadialContributionBase {
      //! Constructor
      explicit RadialContribution(const Hypers_t & hypers) {
        this->set_hyperparameters(hypers);
        this->precompute();
      }
      //! Destructor
      virtual ~RadialContribution() = default;
      //! Copy constructor
      RadialContribution(const RadialContribution & other) = delete;
      //! Move constructor
      RadialContribution(RadialContribution && other) = default;
      //! Copy assignment operator
      RadialContribution & operator=(const RadialContribution & other) = delete;
      //! Move assignment operator
      RadialContribution & operator=(RadialContribution && other) = default;

      using Parent = RadialContributionBase;
      using Hypers_t = typename Parent::Hypers_t;
      using Matrix_t = typename Parent::Matrix_t;
      using Vector_t = typename Parent::Vector_t;
      using Matrix_Ref = typename Parent::Matrix_Ref;
      using Vector_Ref = typename Parent::Vector_Ref;

      /**
       * Set hyperparameters.
       * @params hypers is expected to be the same as the the input of
       *         the spherical expansion
       */
      void set_hyperparameters(const Hypers_t & hypers) {
        this->hypers = hypers;

        this->max_radial = hypers.at("max_radial");
        this->max_angular = hypers.at("max_angular");

        // init size of the member data
        // both precomputed quantities and actual expansion coefficients
        this->radial_ortho_matrix.resize(this->max_radial, this->max_radial);
        this->fac_b.resize(this->max_radial, 1);
        this->radial_norm_factors.resize(this->max_radial, 1);
        this->radial_n_factors.resize(this->max_radial);
        this->radial_sigmas.resize(this->max_radial, 1);
        this->radial_integral_neighbour.resize(this->max_radial,
                                               this->max_angular + 1);
        this->radial_integral_center.resize(this->max_radial);

        // find the cutoff radius of the representation
        auto fc_hypers = hypers.at("cutoff_function").get<json>();
        this->interaction_cutoff =
            fc_hypers.at("cutoff").at("value").get<double>();

        // define the type of smearing to use
        auto smearing_hypers = hypers.at("gaussian_density").get<json>();
        auto smearing_type = smearing_hypers.at("type").get<std::string>();
        if (smearing_type.compare("Constant") == 0) {
          this->atomic_smearing_type = AtomicSmearingType::Constant;
          this->atomic_smearing =
              make_atomic_smearing<AtomicSmearingType::Constant>(
                  smearing_hypers);
        } else {
          throw std::logic_error(
              "Requested Gaussian sigma type \'" + smearing_type +
              "\' has not been implemented.  Must be one of" +
              ": \'Constant\'.");
        }
      }

      void precompute() {
        this->precompute_radial_sigmas();
        this->precompute_radial_overlap();
        // this->radial_ortho_matrix *= this->radial_norm_factors.asDiagonal();
        this->hyp1f1_calculator.precompute(this->max_radial, this->max_angular);
      }

      //! define the contribution from the central atom to the expansion
      template <AtomicSmearingType AST, size_t Order, size_t Layer>
      Vector_Ref
      compute_center_contribution(ClusterRefKey<Order, Layer> & center) {
        using math::PI;
        using math::pow;
        using std::sqrt;

        auto smearing{downcast_atomic_smearing<AST>(this->atomic_smearing)};

        // a = 1 / (2*\sigma^2)
        double fac_a{0.5 * pow(smearing->get_gaussian_sigma(center), -2)};

        // Contribution from the central atom
        // Y_l^m(θ, φ) =  √((2l+1)/(4*π))) \delta_{m0} and
        //  \delta_{l0} (spherical symmetry) and
        // 1F1(a,b,0) = 1
        for (size_t radial_n{0}; radial_n < this->max_radial; radial_n++) {
          double a_b_l_n{0};
          if (radial_n % 2 == 0) {
            a_b_l_n = sqrt(pow(fac_a + this->fac_b[radial_n],
                               -1 * static_cast<int>(3 + radial_n)));
          } else {
            a_b_l_n = pow(fac_a + this->fac_b[radial_n],
                          -1 * static_cast<int>(3 + radial_n) / 2);
          }

          this->radial_integral_center(radial_n) =
              this->radial_n_factors(radial_n) * a_b_l_n;
        }

        // MC I think this can be moved out - tried and all seems to work!
        //      this->radial_integral_center.transpose() *=
        //        this->radial_norm_factors.asDiagonal();
        //      this->radial_integral_center =
        //          this->radial_ortho_matrix * this->radial_integral_center;
        return Vector_Ref(this->radial_integral_center);
      }

      //! define the contribution from a neighbour atom to the expansion
      template <AtomicSmearingType AST, size_t Order, size_t Layer>
      Matrix_Ref
      compute_neighbour_contribution(const double & distance,
                                     ClusterRefKey<Order, Layer> & pair) {
        using math::PI;
        using math::pow;
        using std::sqrt;

        auto smearing{downcast_atomic_smearing<AST>(this->atomic_smearing)};
        // a = 1 / (2*\sigma^2)
        double fac_a{0.5 * pow(smearing->get_gaussian_sigma(pair), -2)};

        // computes (r_{ij}*a)^l incrementally
        Vector_t distance_fac_a_l(this->max_angular + 1);
        distance_fac_a_l(0) = 1.;
        double distance_fac_a{distance * fac_a};
        for (size_t angular_l{1}; angular_l < this->max_angular + 1;
             angular_l++) {
          distance_fac_a_l(angular_l) =
              distance_fac_a_l(angular_l - 1) * distance_fac_a;
        }

        // computes (a+b_n)^{-0.5*(3+l+n)}
        Eigen::ArrayXd a_b_l{Eigen::rsqrt(fac_a + this->fac_b.array())};
        for (size_t radial_n{0}; radial_n < this->max_radial; radial_n++) {
          this->radial_integral_neighbour(radial_n, 0) =
                                pow(a_b_l(radial_n), 3+radial_n);
        }
        // seems like vetorization does not improve things here because it is
        // not alligned ?
        for (size_t angular_l{1}; angular_l < this->max_angular + 1; ++angular_l) {
          this->radial_integral_neighbour.col(angular_l) = (this->radial_integral_neighbour.col(angular_l-1).array() * a_b_l).matrix();
        }
        // for (size_t radial_n{0}; radial_n < this->max_radial; radial_n++) {
        //   double a_b_l{1. / sqrt(fac_a + this->fac_b[radial_n])};
        //   this->radial_integral_neighbour(radial_n, 0) = pow(a_b_l, 3 + radial_n);

        //   for (size_t angular_l{1}; angular_l < this->max_angular + 1;
        //        angular_l++) {
        //     this->radial_integral_neighbour(radial_n, angular_l) =
        //         this->radial_integral_neighbour(radial_n, angular_l - 1) * a_b_l;
        //   }
        // }

        this->hyp1f1_calculator.calc(distance, fac_a, this->fac_b);

        this->radial_integral_neighbour.array() *= (this->hyp1f1_calculator.get_values() * distance_fac_a_l.asDiagonal()).array();

        return Matrix_Ref(this->radial_integral_neighbour);
      }

      /**
       * Compute the radial derivative of the neighbour's contribution
       *
       * The derivative is taken with respect to the pair distance, r_ij
       */
      template <AtomicSmearingType AST, size_t Order, size_t Layer>
      Matrix_Ref
      compute_neighbour_derivative(const double & distance,
                                   ClusterRefKey<Order, Layer> & pair) {
        using math::PI;
        using math::pow;
        using std::sqrt;

        auto smearing{downcast_atomic_smearing<AST>(this->atomic_smearing)};
        // a = 1 / (2*\sigma^2)
        double fac_a{0.5 * pow(smearing->get_gaussian_sigma(pair), -2)};
        double dist2{distance * distance};

        // TODO(max) avoid computing this and the other factors twice
        Matrix_t neighbour_contribution =
            this->compute_neighbour_contribution(distance, pair);
        Matrix_t proportional_term(this->max_radial, this->max_angular + 1);
        for (size_t angular_l{0}; angular_l <= this->max_angular; ++angular_l) {
          proportional_term.col(angular_l) =
              (0.5 / fac_a - angular_l / dist2) *
              neighbour_contribution.col(angular_l);
        }

        // TODO(max) obviously incomplete, just so this compiles
        return proportional_term;
      }

      /** Compute common prefactors for the radial Gaussian basis functions */
      void precompute_radial_sigmas() {
        using math::pow;
        // Precompute common prefactors
        for (size_t radial_n{0}; radial_n < this->max_radial; ++radial_n) {
          this->radial_sigmas[radial_n] =
              std::max(std::sqrt(static_cast<double>(radial_n)), 1.0) *
              this->interaction_cutoff / static_cast<double>(this->max_radial);
          this->fac_b[radial_n] = 0.5 * pow(this->radial_sigmas[radial_n], -2);
          this->radial_norm_factors(radial_n) =
              0.25 * std::sqrt(2.0 / (std::tgamma(1.5 + radial_n) *
                                      pow(this->radial_sigmas[radial_n],
                                          3 + 2 * radial_n)));
          this->radial_n_factors(radial_n) =
              std::tgamma(0.5 * (3.0 + radial_n)) / std::tgamma(1.5);
        }
      }

      /**
       * Compute the radial overlap matrix for later orthogonalization.
       *
       * @throw runtime_error if the overlap matrix cannot be diagonalized
       */
      void precompute_radial_overlap() {
        using math::pow;
        using std::sqrt;
        using std::tgamma;

        // TODO(max-veit) see if we can replace the gammas with their natural
        // logs,
        // since it'll overflow for relatively small n (n1 + n2 >~ 300)
        Matrix_t overlap(this->max_radial, this->max_radial);
        for (size_t radial_n1{0}; radial_n1 < this->max_radial; radial_n1++) {
          for (size_t radial_n2{0}; radial_n2 < this->max_radial; radial_n2++) {
            overlap(radial_n1, radial_n2) =
                pow(0.5 / pow(this->radial_sigmas[radial_n1], 2) +
                        0.5 / pow(this->radial_sigmas[radial_n2], 2),
                    -0.5 * (3.0 + radial_n1 + radial_n2)) /
                (pow(this->radial_sigmas[radial_n1], radial_n1) *
                 pow(this->radial_sigmas[radial_n2], radial_n2)) *
                tgamma(0.5 * (3.0 + radial_n1 + radial_n2)) /
                (pow(this->radial_sigmas[radial_n1] *
                         this->radial_sigmas[radial_n2],
                     1.5) *
                 sqrt(tgamma(1.5 + radial_n1) * tgamma(1.5 + radial_n2)));
          }
        }

        // Compute the inverse square root of the overlap matrix
        Eigen::SelfAdjointEigenSolver<Matrix_t> eigensolver(overlap);
        if (eigensolver.info() != Eigen::Success) {
          throw std::runtime_error("Warning: Could not diagonalize "
                                   "radial overlap matrix.");
        }
        Matrix_t eigenvalues = eigensolver.eigenvalues();
        Eigen::ArrayXd eigs_invsqrt = eigenvalues.array().sqrt().inverse();
        Matrix_t unitary = eigensolver.eigenvectors();
        this->radial_ortho_matrix =
            unitary * eigs_invsqrt.matrix().asDiagonal() * unitary.adjoint();
      }

      std::shared_ptr<AtomicSmearingSpecificationBase> atomic_smearing{};
      AtomicSmearingType atomic_smearing_type{};
      math::Hyp1f1SphericalExpansion hyp1f1_calculator{true, 1e-13, 200};
      // data member used to store the contributions to the expansion
      Matrix_t radial_integral_neighbour{};
      Vector_t radial_integral_center{};

      Hypers_t hypers{};
      // some
      double interaction_cutoff{};
      size_t max_radial{};
      size_t max_angular{};

      // \sigma_n = (r_\text{cut}-\delta r_\text{cut})
      // \max(\sqrt{n},1)/n_\text{max}
      Vector_t radial_sigmas{};
      // b = 1 / (2*\sigma_n^2)
      Vector_t fac_b{};
      Vector_t radial_norm_factors{};
      Vector_t radial_n_factors{};
      Matrix_t radial_ortho_matrix{};
    };

  }  // namespace internal

  template <internal::RadialBasisType Type, class Hypers>
  decltype(auto) make_radial_integral(const Hypers & basis_hypers) {
    return std::static_pointer_cast<internal::RadialContributionBase>(
        std::make_shared<internal::RadialContribution<Type>>(basis_hypers));
  }

  template <internal::RadialBasisType Type>
  decltype(auto) downcast_radial_integral(
      const std::shared_ptr<internal::RadialContributionBase> &
          radial_integral) {
    return std::static_pointer_cast<internal::RadialContribution<Type>>(
        radial_integral);
  }

  /**
   * Handles the expansion of an environment in a spherical and radial basis.
   *
   * The local environment of each atom is represented by Gaussians of a
   * certain width (user-defined; can be constant, species-dependent, or
   * radially dependent).  This density field is expanded in an angular basis
   * of spherical harmonics (à la SOAP) and a radial basis of either Gaussians
   * (again, as in SOAP) or one of the more recent bases currently under
   * development.
   */
  template <class StructureManager>
  class RepresentationManagerSphericalExpansion
      : public RepresentationManagerBase {
   public:
    using Parent = RepresentationManagerBase;
    using Manager_t = StructureManager;
    using ManagerPtr_t = std::shared_ptr<Manager_t>;
    using Hypers_t = typename Parent::Hypers_t;
    using ReferenceHypers_t = Parent::ReferenceHypers_t;
    using Key_t = std::vector<int>;
    using SparseProperty_t =
        BlockSparseProperty<double, 1, 0, Manager_t, Key_t>;
    using Dense_t = typename SparseProperty_t::Dense_t;
    using Data_t = typename SparseProperty_t::Data_t;
    /**
     * Set the hyperparameters of this descriptor from a json object.
     *
     * @param hypers structure (usually parsed from json) containing the
     *               options and hyperparameters
     *
     * @throw logic_error if an invalid option or combination of options is
     *                    specified in the structure
     */
    void set_hyperparameters(const Hypers_t & hypers) {
      using internal::CutoffFunctionType;
      using internal::RadialBasisType;

      this->hypers = hypers;

      this->expansions_coefficients.clear();

      this->max_radial = hypers.at("max_radial");
      this->max_angular = hypers.at("max_angular");
      if (hypers.find("n_species") != hypers.end()) {
        this->n_species = hypers.at("n_species");
      } else {
        this->n_species = 1;  // default: no species distinction
      }

      auto radial_contribution_hypers =
          hypers.at("radial_contribution").get<json>();
      auto radial_contribution_type =
          radial_contribution_hypers.at("type").get<std::string>();

      // create the class that will compute the radial terms of the
      // expansion. the atomic smearing is an integral part of the
      // radial contribution
      if (radial_contribution_type.compare("GTO") == 0) {
        auto rc_shared = std::make_shared<
            internal::RadialContribution<RadialBasisType::GTO>>(hypers);
        this->atomic_smearing_type = rc_shared->atomic_smearing_type;
        this->radial_integral = rc_shared;
        this->radial_integral_type = RadialBasisType::GTO;

      } else {
        throw std::logic_error(
            "Requested Radial contribution type \'" + radial_contribution_type +
            "\' has not been implemented.  Must be one of" + ": \'GTO\'.");
      }

      auto fc_hypers = hypers.at("cutoff_function").get<json>();
      auto fc_type = fc_hypers.at("type").get<std::string>();
      this->interaction_cutoff = fc_hypers.at("cutoff").at("value");
      this->cutoff_smooth_width = fc_hypers.at("smooth_width").at("value");
      if (fc_type.compare("Cosine") == 0) {
        this->cutoff_function_type = CutoffFunctionType::Cosine;
        this->cutoff_function =
            make_cutoff_function<CutoffFunctionType::Cosine>(fc_hypers);
      } else {
        throw std::logic_error("Requested cutoff function type \'" + fc_type +
                               "\' has not been implemented.  Must be one of" +
                               ": \'Cosine\'.");
      }
    }

    /**
     * Construct a new RepresentationManager using a hyperparameters container
     *
     * @param hypers container (usually parsed from json) for the options and
     *               hyperparameters
     *
     * @throw logic_error if an invalid option or combination of options is
     *                    specified in the container
     */
    RepresentationManagerSphericalExpansion(ManagerPtr_t sm,
                                            const Hypers_t & hyper)
        : expansions_coefficients{*sm}, structure_manager{std::move(sm)} {
      this->set_hyperparameters(hyper);
    }

    //! Copy constructor
    RepresentationManagerSphericalExpansion(
        const RepresentationManagerSphericalExpansion & other) = delete;

    //! Move constructor
    RepresentationManagerSphericalExpansion(
        RepresentationManagerSphericalExpansion && other) = default;

    //! Destructor
    virtual ~RepresentationManagerSphericalExpansion() = default;

    //! Copy assignment operator
    RepresentationManagerSphericalExpansion &
    operator=(const RepresentationManagerSphericalExpansion & other) = delete;

    //! Move assignment operator
    RepresentationManagerSphericalExpansion &
    operator=(RepresentationManagerSphericalExpansion && other) = default;

    //! compute representation. choose the CutoffFunctionType from the hypers
    void compute();

    //! choose the RadialBasisType and AtomicSmearingType from the hypers
    template <internal::CutoffFunctionType FcType>
    void compute_by_radial_contribution();

    //! Compute the spherical exansion given several options
    template <internal::CutoffFunctionType FcType,
              internal::RadialBasisType RadialType,
              internal::AtomicSmearingType SmearingType>
    void compute_impl();

    std::vector<Precision_t> & get_representation_raw_data() {
      return this->dummy;
    }

    Data_t & get_representation_sparse_raw_data() {
      return this->expansions_coefficients.get_raw_data();
    }

    size_t get_feature_size() {
      return this->expansions_coefficients.get_nb_comp();
    }

    size_t get_center_size() {
      return this->expansions_coefficients.get_nb_item();
    }

    auto get_representation_full() {
      return this->expansions_coefficients.get_dense_rep();
    }

    SparseProperty_t expansions_coefficients;

   protected:
   private:
    double interaction_cutoff{};
    double cutoff_smooth_width{};
    size_t max_radial{};
    size_t max_angular{};
    size_t n_species{};

    std::vector<Precision_t> dummy{};

    ManagerPtr_t structure_manager;

    internal::AtomicSmearingType atomic_smearing_type{};

    std::shared_ptr<internal::RadialContributionBase> radial_integral{};
    internal::RadialBasisType radial_integral_type{};

    std::shared_ptr<internal::CutoffFunctionBase> cutoff_function{};
    internal::CutoffFunctionType cutoff_function_type{};

    Hypers_t hypers{};

    math::SphericalHarmonics spherical_harmonics{};
  };

  // compute classes template construction
  template <class Mngr>
  void RepresentationManagerSphericalExpansion<Mngr>::compute() {
    // specialize based on the cutoff function
    using internal::CutoffFunctionType;

    switch (this->cutoff_function_type) {
    case CutoffFunctionType::Cosine: {
      this->compute_by_radial_contribution<CutoffFunctionType::Cosine>();
      break;
    }
    default:
      throw std::logic_error("The combination of parameter is not handdled.");
      break;
    }
  }

  template <class Mngr>
  template <internal::CutoffFunctionType FcType>
  void RepresentationManagerSphericalExpansion<
      Mngr>::compute_by_radial_contribution() {
    // specialize based on the type of radial contribution
    using internal::AtomicSmearingType;
    using internal::RadialBasisType;

    switch (internal::combineEnums(this->radial_integral_type,
                                   this->atomic_smearing_type)) {
    case internal::combineEnums(RadialBasisType::GTO,
                                AtomicSmearingType::Constant): {
      this->compute_impl<FcType, RadialBasisType::GTO,
                         AtomicSmearingType::Constant>();
      break;
    }
    default:
      throw std::logic_error("The combination of parameter is not handdled.");
      break;
    }
  }

  /**
   * Compute the spherical expansion
   * TODO(felix,max) use the parity of the spherical harmonics to use half
   * neighbourlist, i.e. C^{ij}_{nlm} = (-1)^l C^{ji}_{nlm}.
   */
  template <class Mngr>
  template <internal::CutoffFunctionType FcType,
            internal::RadialBasisType RadialType,
            internal::AtomicSmearingType SmearingType>
  void RepresentationManagerSphericalExpansion<Mngr>::compute_impl() {
    using math::PI;
    using math::pow;

    // downcast cutoff and radial contributions so they are functional
    auto cutoff_function{
        downcast_cutoff_function<FcType>(this->cutoff_function)};
    auto radial_integral{
        downcast_radial_integral<RadialType>(this->radial_integral)};

    auto n_row{this->max_radial};
    auto n_col{(max_angular + 1) * (max_angular + 1)};
    this->expansions_coefficients.clear();
    this->expansions_coefficients.set_shape(n_row, n_col);
    this->expansions_coefficients.resize();

    this->spherical_harmonics.precompute(this->max_angular);

    for (auto center : this->structure_manager) {
      auto & coefficients_center = this->expansions_coefficients[center];
      Key_t center_type{center.get_atom_type()};

      // TODO(felix) think about an option to have "global" species,
      // "structure" species(or not), or automatic at the level of environment
      std::unordered_set<Key_t, internal::Hash<Key_t>> keys{};
      for (auto neigh : center) {
        keys.insert({neigh.get_atom_type()});
      }
      keys.insert({center_type});
      // initialize the expansion coefficients to 0
      coefficients_center.resize(keys, n_row, n_col, 0.);

      // Start the accumulator with the central atom
      coefficients_center[center_type].col(0) +=
          radial_integral->template compute_center_contribution<SmearingType>(
              center) /
          sqrt(4.0 * PI);

      for (auto neigh : center) {
        auto dist{this->structure_manager->get_distance(neigh)};
        auto direction{this->structure_manager->get_direction_vector(neigh)};
        Key_t neigh_type{neigh.get_atom_type()};

<<<<<<< HEAD
        auto harmonics =
            math::compute_spherical_harmonics(direction, this->max_angular);
=======
        this->spherical_harmonics.calc(direction);
        math::Vector_t harmonics{this->spherical_harmonics.get_harmonics() *
                                 (cutoff_function->f_c(dist))};

>>>>>>> 1f644e02
        auto neighbour_contribution =
            radial_integral
                ->template compute_neighbour_contribution<SmearingType>(dist,
                                                                        neigh);

<<<<<<< HEAD
        harmonics *= cutoff_function->f_c(dist);
        auto && coefficients_center_by_type{coefficients_center[neigh_type]};

        internal::LMProductHotLoop<8>::LMProduct(
            neighbour_contribution, harmonics, coefficients_center_by_type,
            this->max_radial, this->max_angular);
=======
        auto && coefficients_center_by_type{coefficients_center[neigh_type]};
        for (size_t radial_n{0}; radial_n < this->max_radial; radial_n++) {
          size_t l_block_idx{0};
          for (size_t angular_l{0}; angular_l < this->max_angular + 1;
               ++angular_l) {
            size_t l_block_size{2 * angular_l + 1};
            coefficients_center_by_type.block(radial_n, l_block_idx, 1,
                                              l_block_size) +=
                (neighbour_contribution(radial_n, angular_l) *
                 harmonics.segment(l_block_idx, l_block_size));
            l_block_idx += l_block_size;
          }
        }
>>>>>>> 1f644e02
      }  // for (neigh : center)

      // Normalize and orthogonalize the radial coefficients
      coefficients_center.lhs_dot(radial_integral->radial_norm_factors.asDiagonal());
      coefficients_center.lhs_dot(radial_integral->radial_ortho_matrix);

    }  // for (center : structure_manager)
  }    // compute()

}  // namespace rascal

#endif  // SRC_REPRESENTATIONS_REPRESENTATION_MANAGER_SPHERICAL_EXPANSION_HH_<|MERGE_RESOLUTION|>--- conflicted
+++ resolved
@@ -307,7 +307,6 @@
       // are expected
       // virtual Vector_Ref compute_center_contribution() = 0;
       // virtual Matrix_Ref compute_neighbour_contribution() = 0;
-      // virtual Matrix_Ref compute_neighbour_derivative() = 0;
     };
 
     template <RadialBasisType RBT>
@@ -397,7 +396,6 @@
       void precompute() {
         this->precompute_radial_sigmas();
         this->precompute_radial_overlap();
-        // this->radial_ortho_matrix *= this->radial_norm_factors.asDiagonal();
         this->hyp1f1_calculator.precompute(this->max_radial, this->max_angular);
       }
 
@@ -894,42 +892,20 @@
         auto direction{this->structure_manager->get_direction_vector(neigh)};
         Key_t neigh_type{neigh.get_atom_type()};
 
-<<<<<<< HEAD
-        auto harmonics =
-            math::compute_spherical_harmonics(direction, this->max_angular);
-=======
         this->spherical_harmonics.calc(direction);
         math::Vector_t harmonics{this->spherical_harmonics.get_harmonics() *
                                  (cutoff_function->f_c(dist))};
 
->>>>>>> 1f644e02
         auto neighbour_contribution =
             radial_integral
                 ->template compute_neighbour_contribution<SmearingType>(dist,
                                                                         neigh);
 
-<<<<<<< HEAD
-        harmonics *= cutoff_function->f_c(dist);
         auto && coefficients_center_by_type{coefficients_center[neigh_type]};
 
         internal::LMProductHotLoop<8>::LMProduct(
             neighbour_contribution, harmonics, coefficients_center_by_type,
             this->max_radial, this->max_angular);
-=======
-        auto && coefficients_center_by_type{coefficients_center[neigh_type]};
-        for (size_t radial_n{0}; radial_n < this->max_radial; radial_n++) {
-          size_t l_block_idx{0};
-          for (size_t angular_l{0}; angular_l < this->max_angular + 1;
-               ++angular_l) {
-            size_t l_block_size{2 * angular_l + 1};
-            coefficients_center_by_type.block(radial_n, l_block_idx, 1,
-                                              l_block_size) +=
-                (neighbour_contribution(radial_n, angular_l) *
-                 harmonics.segment(l_block_idx, l_block_size));
-            l_block_idx += l_block_size;
-          }
-        }
->>>>>>> 1f644e02
       }  // for (neigh : center)
 
       // Normalize and orthogonalize the radial coefficients
