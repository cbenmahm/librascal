/**
 * file   structure_manager_centers.hh
 *
 * @author Felix Musil <felix.musil@epfl.ch>
 * @author Markus Stricker <markus.stricker@epfl.ch>
 *
 * @date   06 August 2018
 *
 * @brief basic manager implementation with atoms and centers with ability to
 *        read from json file and be constructed from existing data
 *
 * Copyright © 2018 Felix Musil, Markus Stricker, COSMO (EPFL), LAMMM (EPFL)
 *
 * Rascal is free software; you can redistribute it and/or
 * modify it under the terms of the GNU Lesser General Public License as
 * published by the Free Software Foundation, either version 3, or (at
 * your option) any later version.
 *
 * Rascal is distributed in the hope that it will be useful, but
 * WITHOUT ANY WARRANTY; without even the implied warranty of
 * MERCHANTABILITY or FITNESS FOR A PARTICULAR PURPOSE. See the GNU
 * Lesser General Public License for more details.
 *
 * You should have received a copy of the GNU Lesser General Public License
 * along with this software; see the file LICENSE. If not, write to the
 * Free Software Foundation, Inc., 59 Temple Place - Suite 330,
 * Boston, MA 02111-1307, USA.
 */

#ifndef STRUCTURE_MANAGER_CENTERS_H
#define STRUCTURE_MANAGER_CENTERS_H

// inclusion of librascal data structure, each manager is based on the interface
// given in `structure_manager.hh`
#include "structure_managers/structure_manager.hh"
#include "lattice.hh"
#include "atomic_structure.hh"
#include "basic_types.hh"
#include "json_io.hh"

// data types and operations are based on the Eigen library
#include <Eigen/Dense>

// standard header inclusion
#include <stdexcept>
#include <vector>
#include <array>

/**
 * All functions and classes are in the namespace <code>rascal</code>, which
 * ensures that they don't clash with other libraries one might use in
 * conjunction.
 */
namespace rascal {
  //! forward declaration for traits
  class StructureManagerCenters;

  /**
   * traits specialisation for ManagerCenters: traits are used for vector
   * allocation and further down the processing chain to determine what
   * functionality the given StructureManager already contains to avoid
   * recomputation. See also the implementation of adaptors.
   */
  template <>
  struct StructureManager_traits<StructureManagerCenters> {
    // this manager only works with 3D data (positions, cell)
    constexpr static int Dim{3};
    // MaxOrder is set to 1 because it has just atoms
    constexpr static size_t MaxOrder{1};
    constexpr static AdaptorTraits::Strict Strict{AdaptorTraits::Strict::no};
    constexpr static bool HasDirectionVectors{false};
    constexpr static bool HasDistances{false};
    using LayerByOrder = std::index_sequence<0>;
  };

  /**
   * Definition of the new StructureManager class. To add your own, please stick
   * to the convention of using 'StructureManagerYours', where 'Yours' will give
   * a hint of what it is about.
   */
  class StructureManagerCenters:
    // public inheritance the base class
    public StructureManager<StructureManagerCenters> {
     // Publicly accessible variables and function of the class are given
     // here. These provide the interface to access the neighbourhood.
   public:
    // for convenience, the names are shortened
    using traits = StructureManager_traits<StructureManagerCenters>;
    using Parent = StructureManager<StructureManagerCenters>;
    // here you see why -- definition of used function return types
    using Vector_ref = typename Parent::Vector_ref;
    using AtomRef_t = typename Parent::AtomRef;

    /**
     * Eigen::Map is a convenient way to access data in the 'Eigen-way', if it
     * is already stored in a contiguous array.  The positions of the JSON file
     * and the cell vectors are put into contiguous arrays, which are member
     * variables of this class. Access is provided via the Eigen::Maps
     *
     * The following types are defined globally in atomic_structure.hh as common
     * return types for accessing atom and cell related data.
     */
    using Cell_t = AtomicStructure<traits::Dim>::Cell_t;
    using Cell_ref = AtomicStructure<traits::Dim>::Cell_ref;

    using AtomTypes_t = AtomicStructure<traits::Dim>::AtomTypes_t;
    using AtomTypes_ref = AtomicStructure<traits::Dim>::AtomTypes_ref;
<<<<<<< HEAD
    using ConstAtomTypes_ref = AtomicStructure<traits::Dim>::AtomTypes_ref;
=======
    using ConstAtomTypes_ref = AtomicStructure<traits::Dim>::ConstAtomTypes_ref;
>>>>>>> bc5515a4

    using PBC_t = AtomicStructure<traits::Dim>::PBC_t;
    using PBC_ref = AtomicStructure<traits::Dim>::PBC_ref;

    using Positions_t = AtomicStructure<traits::Dim>::Positions_t;
    using Positions_ref = AtomicStructure<traits::Dim>::Positions_ref;

    /**
     * Here, the types for internal data structures are defined, based on
     * standard types.  In general, we try to use as many standard types, where
     * possible. It reduces the dependance on external libraries. If you want to
     * use e.g. the <code>Eigen</code> library, the access to the data can be
     * given via the above mentioned Eigen::Maps, which wrap arround contiguous
     * arrays of the internally saved data. It should be straight forward to
     * even include native <code>Eigen</code> types, since the compilation
     * checks for the library by default.
     *
     * A ClusterRef_t is a return type for iterators. It gives a light-weight
     * reference to an atom, a pair, a triplet,... to the AtomRefs of all
     * implicated atoms.  The template parameters Order and MaxOrder give the
     * pair/triplet/ and the maximum body order, e.g. up to pair level.  To
     * increase the MaxOrder, use an <code>adaptor</code>.
     */
    template <size_t Order>
    using ClusterRef_t = typename Parent::template ClusterRef<Order>;

    //! Default constructor, values are set during .update() function
    StructureManagerCenters()
      : atoms_object{}, atoms_index{}, lattice{}, offsets{}, natoms{}
    {}

    //! Copy constructor
    StructureManagerCenters(const StructureManagerCenters & other) = delete;

    //! Move constructor
    StructureManagerCenters(StructureManagerCenters && other) = default;

    //! Destructor
    virtual ~StructureManagerCenters() = default;

    //! Copy assignment operator
    StructureManagerCenters &
    operator=(const StructureManagerCenters & other) = delete;

    //! Move assignment operator
    StructureManagerCenters &
    operator=(StructureManagerCenters && other) = default;

    /**
     * invokes the initialisation/reinitialisation based on existing
     * data. E.g. when the atom positions are provided by a simulation method,
     * which evolves in time, this function updates the data.
     */
    void update(const Eigen::Ref<const Eigen::MatrixXd,
                0, Eigen::Stride<Eigen::Dynamic, Eigen::Dynamic>> positions,
                const Eigen::Ref<const Eigen::VectorXi> atom_types,
                const Eigen::Ref<const Eigen::MatrixXd> cell,
                const Eigen::Ref<const PBC_t> pbc);

    /**
     * Overload of the update function invokes an update from a file, which
     * holds a structure in the format of the ASE atoms object
     */
    void update(const std::string filename);

    // TODO(felix): build/update ambiguity
    //! makes atom index lists and offsets
    void build();

    //! required for the construction of vectors, etc
    constexpr static int dim() {return traits::Dim;}

    /**
     * Returns a traits::Dim by traits::Dim matrix with the cell vectors of the
     * structure.
     */
    inline Cell_ref get_cell() {
      return Cell_ref(this->atoms_object.cell.data());
    }

    //! Returns the type of a given atom, given an AtomRef
    inline int & get_atom_type(const int & atom_index) {
      return this->atoms_object.atom_types(atom_index);
    }

    //! Returns the type of a given atom, given an AtomRef
    inline const int & get_atom_type(const int & atom_index) const {
      return this->atoms_object.atom_types(atom_index);
    }

    //! Returns an a map with all atom types.
    inline AtomTypes_ref get_atom_types() {
      AtomTypes_ref val(this->atoms_object.atom_types.data(),
                        1, this->natoms);
      return val;
    }

<<<<<<< HEAD
    // //! Returns an a map with all atom types.
    // inline ConstAtomTypes_ref get_atom_types() const {
    //   ConstAtomTypes_ref val(this->atoms_object.atom_types.data(),
    //                          1, this->natoms);
    //   return val;
    // }
=======
    //! Returns an a map with all atom types.
    inline ConstAtomTypes_ref get_atom_types() const {
      ConstAtomTypes_ref val(this->atoms_object.atom_types.data(),
                        1, this->natoms);
      return val;
    }
>>>>>>> bc5515a4

    //! Returns a map of size traits::Dim with 0/1 for periodicity
    inline PBC_ref get_periodic_boundary_conditions() {
      return Eigen::Map<PBC_t>(this->atoms_object.pbc.data());
    }

    //! Returns the position of an atom, given an AtomRef
    inline Vector_ref get_position(const AtomRef_t & atom) {
      auto index{atom.get_index()};
      auto p = this->get_positions();
      auto * xval{p.col(index).data()};
      return Vector_ref(xval);
    }

    //! Returns the position of an atom, given an atom index
    inline Vector_ref get_position(const size_t & atom_index) {
      auto p = this->get_positions();
      auto * xval{p.col(atom_index).data()};
      return Vector_ref(xval);
    }

    //! returns a map to all atomic positions.
    inline Positions_ref get_positions() {
      return Positions_ref(this->atoms_object.positions.data(), traits::Dim,
                           this->atoms_object.positions.size() / traits::Dim);
    }

    //! returns number of I atoms in the list
    inline size_t get_size() const {return this->natoms;}

    //! returns the number of neighbours of a given i atom
    template<size_t Order, size_t Layer>
    inline size_t get_cluster_size(const ClusterRefKey<Order, Layer>
                                   & /*cluster*/) const {
      static_assert(Order <= traits::MaxOrder,
                    "this implementation only handles atoms.");
      return 1;
    }

    //! dummy function, since no neighbours are present her
    inline int get_cluster_neighbour(const Parent& /*cluster*/,
                                     size_t index) const {
      // dummy argument is the atom itself std::cout << "index, atoms_index " <<
      // index << ", " << this->atoms_index[0][index] << std::endl; return
      // this->atoms_index[0][index];
      return index;
    }

    //! Dummy function, since neighbours are not present at this Order
    template<size_t Order, size_t Layer>
    inline int get_cluster_neighbour(const ClusterRefKey<Order, Layer>
                                     & /*cluster*/, size_t) const {
      static_assert(Order <= traits::MaxOrder,
                    "this implementation only handles atoms.");
      return 0;
    }

    /**
     * Return the linear index of cluster (i.e., the count at which
     * this cluster appears in an iteration
     */
    template<size_t Order>
    inline size_t
    get_offset_impl(const std::array<size_t, Order> & counters) const;

    //! Function for returning the number of atoms
    size_t get_nb_clusters(size_t cluster_size) const;

    /**
     * Function for reading data from a JSON file in the ASE format. See the
     * definition of <code>AtomicStructure</code> and adapt the fields, which
     * should be read to your case.
     */
    void read_structure_from_json(const std::string filename);

    // TODO(markus): add function to read from XYZ files

   protected:
    /**
     * Object which can interface to the json header to read and write atom
     * related data in the ASE format: positions, cell, periodicity, atom types
     * (corresponding to element numbers)
     */
    AtomicStructure<traits::Dim> atoms_object{};

    /**
     * store atoms index per order,i.e.
     *   - atoms_index[0] lists all i-atoms
     * the structure here is only used for conformance, could just be a vector.
     */
    std::array<std::vector<int>, traits::MaxOrder> atoms_index;

    //! Lattice type for storing the cell and querying cell-related data
    Lattice<traits::Dim> lattice;

    /**
     * A vector which stores the absolute offsets for each atom to access the
     * correct variables in the neighbourlist. Here they are just the 1, 2, 3,
     * etc. corresponding to the sequence in which the atoms are provided during
     * construction.
     */
    std::vector<size_t> offsets{};

    //! Total number of atoms in structure
    size_t natoms{};
  };

  /* ---------------------------------------------------------------------- */
  //! used for construction (not for iteration)
  template<size_t Order>
  inline size_t StructureManagerCenters::
  get_offset_impl(const std::array<size_t, Order> & /*counters*/) const {
    static_assert(Order == 1,
                   "this manager only handles atoms.");
    return 0;
  }
}  // rascal

#endif /* STRUCTURE_MANAGER_CENTERS_H */<|MERGE_RESOLUTION|>--- conflicted
+++ resolved
@@ -105,11 +105,7 @@
 
     using AtomTypes_t = AtomicStructure<traits::Dim>::AtomTypes_t;
     using AtomTypes_ref = AtomicStructure<traits::Dim>::AtomTypes_ref;
-<<<<<<< HEAD
-    using ConstAtomTypes_ref = AtomicStructure<traits::Dim>::AtomTypes_ref;
-=======
     using ConstAtomTypes_ref = AtomicStructure<traits::Dim>::ConstAtomTypes_ref;
->>>>>>> bc5515a4
 
     using PBC_t = AtomicStructure<traits::Dim>::PBC_t;
     using PBC_ref = AtomicStructure<traits::Dim>::PBC_ref;
@@ -207,21 +203,12 @@
       return val;
     }
 
-<<<<<<< HEAD
-    // //! Returns an a map with all atom types.
-    // inline ConstAtomTypes_ref get_atom_types() const {
-    //   ConstAtomTypes_ref val(this->atoms_object.atom_types.data(),
-    //                          1, this->natoms);
-    //   return val;
-    // }
-=======
     //! Returns an a map with all atom types.
     inline ConstAtomTypes_ref get_atom_types() const {
       ConstAtomTypes_ref val(this->atoms_object.atom_types.data(),
                         1, this->natoms);
       return val;
     }
->>>>>>> bc5515a4
 
     //! Returns a map of size traits::Dim with 0/1 for periodicity
     inline PBC_ref get_periodic_boundary_conditions() {
