/**
 * file   property_typed.hh
 *
 * @author Till Junge <till.junge@epfl.ch>
 *
 * @date   06 Aug 2018
 *
 * @brief Implements intermediate property class for which the type of stored
 *          objects is known, but not the size
 *
 * Copyright © 2018 Federico Giberti, Till Junge, COSMO (EPFL), LAMMM (EPFL)
 *
 * librascal is free software; you can redistribute it and/or
 * modify it under the terms of the GNU Lesser General Public License as
 * published by the Free Software Foundation, either version 3, or (at
 * your option) any later version.
 *
 * librascal is distributed in the hope that it will be useful, but
 * WITHOUT ANY WARRANTY; without even the implied warranty of
 * MERCHANTABILITY or FITNESS FOR A PARTICULAR PURPOSE. See the GNU
 * Lesser General Public License for more details.
 *
 * You should have received a copy of the GNU Lesser General Public License
 * along with this software; see the file LICENSE. If not, write to the
 * Free Software Foundation, Inc., 59 Temple Place - Suite 330,
 * Boston, MA 02111-1307, USA.
 */

#ifndef PROPERTY_TYPED_H
#define PROPERTY_TYPED_H

#include "structure_managers/property_base.hh"
#include "structure_managers/cluster_ref_key.hh"

namespace rascal {

  /* ---------------------------------------------------------------------- */
  namespace internal {

    /**
     * Structure providing access to a ``property`` and also access data stored
     * in a property
     */
    template <typename T, Dim_t NbRow, Dim_t NbCol>
    struct Value {
      using type = Eigen::Map<Eigen::Matrix<T, NbRow, NbCol>>;
      using reference = type;
      using const_reference = const type;

      //! get a reference to specific value at row and colum
      static reference get_ref(T & value, int nb_row, int nb_col) {
        return type(&value, nb_row, nb_col);
      }

      //! get a reference
      static reference get_ref(T & value) {
        return type(&value);
      }


      //! push back data into ``property``
      static void push_in_vector(std::vector<T> & vec, reference ref) {
        for (size_t j{0}; j < NbCol; ++j) {
          for (size_t i{0}; i < NbRow; ++i) {
            vec.push_back(ref(i, j));
          }
        }
      }

      //! Used for extending cluster_indices
      template<typename Derived>
      static void push_in_vector(std::vector<T> & vec,
                                 const Eigen::DenseBase<Derived> & ref) {
        static_assert(Derived::RowsAtCompileTime == NbRow,
                      "NbRow has incorrect size.");
        static_assert(Derived::ColsAtCompileTime == NbCol,
                      "NbCol has incorrect size.");
        for (size_t j{0}; j < NbCol; ++j) {
          for (size_t i{0}; i < NbRow; ++i) {
            vec.push_back(ref(i, j));
          }
        }
      }
    };

    /* ---------------------------------------------------------------------- */
    //! specialisation for scalar properties
    template <typename T>
    struct Value<T, 1, 1> {
      constexpr static Dim_t NbRow{1};
      constexpr static Dim_t NbCol{1};
      using type = T;
      using reference = T&;
      using const_reference = const T &;

      //! get a reference to a scalar value
      static reference get_ref(T & value) {return value;}

      //! get a reference to a scalar value
      static const_reference get_ref(const T & value) {return value;}

      //! push a scalar in a vector
      static void push_in_vector(std::vector<T> & vec, reference ref) {
        vec.push_back(ref);
      }

      //! Used for extending cluster_indices
      template<typename Derived>
      static void push_in_vector(std::vector<T> & vec,
                                 const Eigen::DenseBase<Derived> & ref) {
        static_assert(Derived::RowsAtCompileTime == NbRow,
                      "NbRow has incorrect size.");
        static_assert(Derived::ColsAtCompileTime == NbCol,
                      "NbCol has incorrect size.");
        vec.push_back(ref(0, 0));
      }
    };

    template<typename T, size_t NbRow, size_t NbCol>
    using Value_t = typename Value<T, NbRow, NbCol>::type;

    template<typename T, size_t NbRow, size_t NbCol>
    using Value_ref = typename Value<T, NbRow, NbCol>::reference;

  }  // internal

  /* ---------------------------------------------------------------------- */
  /**
   * Typed ``property`` class definition, inherits from the base property class
   */
  template <typename T, size_t Order, size_t PropertyLayer>
  class TypedProperty: public PropertyBase {
    using Parent = PropertyBase;
    using Value = internal::Value<T, Eigen::Dynamic, Eigen::Dynamic>;

   public:
    using value_type = typename Value::type;
    using reference = typename Value::reference;

    //! constructor
    TypedProperty(StructureManagerBase & manager, Dim_t nb_row,
                  Dim_t nb_col = 1, std::string metadata = "no metadata"):
      Parent{manager, nb_row, nb_col, Order, PropertyLayer, metadata}
    {}

    //! Default constructor
    TypedProperty() = delete;

    //! Copy constructor
    TypedProperty(const TypedProperty & other) = delete;

    //! Move constructor
    TypedProperty(TypedProperty && other) = default;

    //! Destructor
    virtual ~TypedProperty() = default;

    //! Copy assignment operator
    TypedProperty & operator=(const TypedProperty & other) = delete;

    //! Move assignment operator
    TypedProperty & operator=(TypedProperty && other) = default;

    /* ---------------------------------------------------------------------- */
    //! return runtime info about the stored (e.g., numerical) type
    const std::type_info & get_type_info() const override final {
      return typeid(T);
    };

    //! Fill sequence, used for *_cluster_indices initialization
    inline void fill_sequence() {
      this->resize();
      for (size_t i{0}; i < this->values.size(); ++i) {
        values[i] = i;
      }
    }

    //! Adjust size of values (only increases, never frees)
    void resize() {
      auto order = this->get_order();
      auto n_components = this->get_nb_comp();
      auto new_size = this->base_manager.nb_clusters(order) * n_components;
      this->values.resize(new_size);
    }

    //! Adjust size of values (only increases, never frees)
    size_t size() const {
      return this->values.size()/this->get_nb_comp();
    }

    /**
     * shortens the vector so that the manager can push_back into it (capacity
     * not reduced)
     */
    void resize_to_zero() {
      this->values.resize(0);
    }

    /* ---------------------------------------------------------------------- */
    //! Property accessor by cluster ref
    template<size_t CallerLayer>
    inline reference operator[](const ClusterRefKey<Order, CallerLayer> & id) {
      static_assert(CallerLayer >= PropertyLayer,
                    "You are trying to access a property that does not exist at"
                    "this depth in the adaptor stack.");

      return this->operator[](id.get_cluster_index(CallerLayer));
    }

    //! Accessor for property by index for dynamically sized properties
    reference operator[](const size_t & index) {
      return Value::get_ref(this->values[index * this->get_nb_comp()],
                            this->get_nb_row(),
                            this->get_nb_col());
    }

<<<<<<< HEAD
    /**
     * Accessor for last pushed entry for dynamically sized properties
     */
    reference back() {
      auto && index{this->values.size() - this->get_nb_comp()};
      return Value::get_ref(this->values[index*this->get_nb_comp()],
                            this->get_nb_row(),
                            this->get_nb_col());
    }


  protected:
=======
   protected:
>>>>>>> dc6e3705
    std::vector<T> values{}; //!< storage for properties
  };

}  // rascal

#endif /* PROPERTY_TYPED_H */<|MERGE_RESOLUTION|>--- conflicted
+++ resolved
@@ -214,7 +214,6 @@
                             this->get_nb_col());
     }
 
-<<<<<<< HEAD
     /**
      * Accessor for last pushed entry for dynamically sized properties
      */
@@ -225,11 +224,7 @@
                             this->get_nb_col());
     }
 
-
   protected:
-=======
-   protected:
->>>>>>> dc6e3705
     std::vector<T> values{}; //!< storage for properties
   };
 
