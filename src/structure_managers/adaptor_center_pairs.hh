--- conflicted
+++ resolved
@@ -106,16 +106,10 @@
     //! with all previous pairs
     void perform_filtering() final {
       for (auto && atom : this->manager) {
-<<<<<<< HEAD
-        // construct and add ii-pair from an existing pair to get the right type
-        auto && ii_pair{*(atom.begin())};
-        // change atom tag of pair to current atom
-=======
         // construct and add ii-pair
-
         auto && ii_it{atom.begin()};
         auto && ii_pair{*ii_it};
->>>>>>> e16949ec
+
         ii_pair.set_atom_tag(1, atom.get_atom_tag());
 
         // add it to the list of pairs
