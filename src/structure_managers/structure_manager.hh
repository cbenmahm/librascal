/**
 * file   structure_manager.hh
 *
 * @author Till Junge <till.junge@epfl.ch>
 *
 * @date   05 Apr 2018
 *
 * @brief  Interface for neighbourhood managers
 *
 * Copyright © 2018 Till Junge, COSMO (EPFL), LAMMM (EPFL)
 *
 * Rascal is free software; you can redistribute it and/or
 * modify it under the terms of the GNU Lesser General Public License as
 * published by the Free Software Foundation, either version 3, or (at
 * your option) any later version.
 *
 * Rascal is distributed in the hope that it will be useful, but
 * WITHOUT ANY WARRANTY; without even the implied warranty of
 * MERCHANTABILITY or FITNESS FOR A PARTICULAR PURPOSE. See the GNU
 * Lesser General Public License for more details.
 *
 * You should have received a copy of the GNU Lesser General Public License
 * along with this software; see the file LICENSE. If not, write to the
 * Free Software Foundation, Inc., 59 Temple Place - Suite 330,
 * Boston, MA 02111-1307, USA.
 */

//! header guards
#ifndef STRUCTURE_MANAGER_H
#define STRUCTURE_MANAGER_H

/**
 * Each actual implementation of a StructureManager is based on the given
 * interface
 */
#include "structure_managers/structure_manager_base.hh"
#include "structure_managers/property.hh"
#include "structure_managers/cluster_ref_key.hh"

//! Some data types and operations are based on the Eigen library
#include <Eigen/Dense>

//! And standard header inclusion
#include <cstddef>
#include <array>
#include <type_traits>
#include <utility>
#include <limits>
#include<tuple>

namespace rascal {

  /* ---------------------------------------------------------------------- */
  namespace AdaptorTraits {
    //! signals if neighbours are sorted by distance
    enum class SortedByDistance: bool {yes = true, no = false};
    //! full neighbourlist or minimal neighbourlist (no permutation of clusters)
    enum class NeighbourListType {full, half};
    //! strictness of a neighbourlist with respect to a given cutoff
    enum class Strict:bool {yes = true, no = false}; //
  }  // AdaptorTraits
  /* ---------------------------------------------------------------------- */

  /**
   * traits structure to avoid incomplete types in crtp Empty because it is not
   * known what it will contain
   */
  template <class ManagerImplementation>
  struct StructureManager_traits
  {};

  /* ---------------------------------------------------------------------- */
  namespace internal {
    /**
     * Helper function to calculate cluster_indices_container by layer.  An
     * empty template structure is created to manage the clusters and their
     * layer
     */
    template <typename Manager, typename sequence>
    struct ClusterIndexPropertyComputer {};

    /**
     * Empty template helper structure is created to manage the clusters and
     * their layer
     */
    template <typename Manager, size_t Order, typename sequence, typename Tup>
    struct ClusterIndexPropertyComputer_Helper {};

    /**
     * Overloads helper function and is used to cycle on the objects, returning
     * the next object in line
     */
    template <typename Manager, size_t Order, size_t LayersHead,
              size_t... LayersTail, typename... TupComp>
    struct ClusterIndexPropertyComputer_Helper<Manager, Order,
                                               std::index_sequence
                                               <LayersHead, LayersTail...>,
                                               std::tuple<TupComp...>> {
      using traits = typename Manager::traits;
      constexpr static auto ActiveLayer{
        compute_cluster_layer<Order>(typename traits::LayerByOrder{})};

      using Property_t = Property<size_t, Order, ActiveLayer, LayersHead+1, 1>;
      using type = typename ClusterIndexPropertyComputer_Helper
        <Manager, Order+1, std::index_sequence<LayersTail...>,
         std::tuple<TupComp..., Property_t>>::type;
    };

    /**
     * Recursion end. Overloads helper function and is used to cycle on the
     * objects, for the last object in the list
     */
    template <typename Manager, size_t Order, size_t LayersHead,
              typename... TupComp>
    struct ClusterIndexPropertyComputer_Helper<Manager,
                                               Order,
                                               std::index_sequence<LayersHead>,
                                               std::tuple<TupComp...>> {
      using traits = typename Manager::traits;
      constexpr static auto ActiveLayer{
        compute_cluster_layer<Order>(typename traits::LayerByOrder{})};

      using Property_t = Property<size_t, Order, ActiveLayer, LayersHead+1, 1>;
      using type = std::tuple<TupComp..., Property_t>;
    };

    //! Overloads the base function to call the helper function
    template <typename Manager, size_t... Layers>
    struct ClusterIndexPropertyComputer<Manager,
                                        std::index_sequence<Layers...>> {
      using type =
        typename
        ClusterIndexPropertyComputer_Helper<Manager, 1,
                                            std::index_sequence<Layers...>,
                                            std::tuple<>>::type;
    };

    /**
     * Empty template helper structure is created to construct cluster indices
     * tuples
     */
    template <typename Tup, typename Manager>
    struct ClusterIndexConstructor {};

    //! Overload to build the tuple
    template <typename... PropertyTypes, typename Manager>
    struct ClusterIndexConstructor<std::tuple<PropertyTypes...>, Manager> {
      static inline decltype(auto) make(Manager & manager) {
        return std::tuple<PropertyTypes...>(
                      std::move(PropertyTypes(manager))...);
      }
    };

  }  // namespace internal

  /* ---------------------------------------------------------------------- */
  /**
   * Base class interface for neighbourhood managers. The actual implementation
   * is written in the class ManagerImplementation, and the base class both
   * inherits from it and is templated by it. This allows for compile-time
   * polymorphism without runtime cost and is called a `CRTP
   * <https://en.wikipedia.org/wiki/Curiously_recurring_template_pattern>`_
   *
   * @param ManagerImplementation
   * class implementation
   */
  template <class ManagerImplementation>
  class StructureManager: public StructureManagerBase {
   public:
    using traits = StructureManager_traits<ManagerImplementation>;
    //! type used to represent spatial coordinates, etc
    using Vector_t = Eigen::Matrix<double, traits::Dim, 1>;
    using Vector_ref = Eigen::Map<Vector_t>;
    using ClusterIndex_t = typename internal::ClusterIndexPropertyComputer
      <StructureManager, typename traits::LayerByOrder>::type;
    using ClusterConstructor_t = typename internal::ClusterIndexConstructor
      <ClusterIndex_t, StructureManager>;

    //! helper type for Property creation
    template <typename T, size_t Order, Dim_t NbRow = 1, Dim_t NbCol = 1>
    using Property_t = Property<T, Order,
                                compute_cluster_layer<Order>
                                (typename traits::LayerByOrder{}),
                                NbRow, NbCol>;

    //! helper type for Property creation
    template <typename T, size_t Order>
    using TypedProperty_t = TypedProperty<T, Order,
                                          compute_cluster_layer<Order>
                                          (typename traits::LayerByOrder{})>;

    //! Default constructor
    StructureManager() :
      cluster_indices_container{ClusterConstructor_t::make(*this)} {
    }

    //! Copy constructor
    StructureManager(const StructureManager & other) = delete;

    //! Move constructor
    StructureManager(StructureManager && other) = default;

    //! Destructor
    virtual ~StructureManager() = default;

    //! Copy assignment operator
    StructureManager
    & operator=(const StructureManager & other) = delete;

    //! Move assignment operator
    StructureManager
    & operator=(StructureManager && other)  = default;

    // required for the construction of vectors, etc
    constexpr static int dim() {return traits::Dim;}

    /**
     * iterator over the atoms, pairs, triplets, etc in the manager. Iterators
     * like these can be used as indices for random access in atom-, pair,
     * ... -related properties.
     */
    template <size_t Order>
    class iterator;
    using Iterator_t = iterator<1>;
    friend Iterator_t;

    /**
     * return type for iterators: a light-weight atom reference, giving access
     * to an atom's position and force
     */
    class AtomRef;

    /**
     * return type for iterators: a light-weight pair, triplet, etc reference,
     * giving access to the AtomRefs of all implicated atoms
     */
    template <size_t Order>
    class ClusterRef;

    //! Get an iterator for a ClusterRef<1> to access pairs of an atom
    inline Iterator_t get_iterator_at(const size_t index,
                                      const size_t offset = 0) {
      return Iterator_t(*this, index, offset);
    }

    //! start of iterator
    inline Iterator_t begin() {return Iterator_t(*this, 0, 0);}
    //! end of iterator
    inline Iterator_t end() {
      return Iterator_t(*this,
                        this->implementation().get_size(),
                        std::numeric_limits<size_t>::max());}

    //! i.e. number of atoms
    inline size_t size() const {return this->implementation().get_size();}

    //! number of atoms, pairs, triplets in respective manager
<<<<<<< HEAD
    inline size_t nb_clusters(size_t cluster_size) const override final {
=======
    inline size_t nb_clusters(size_t cluster_size) const final {
>>>>>>> bc5515a4
      return this->implementation().get_nb_clusters(cluster_size);
    }

    //! returns position of an atom with index ``atom_index``
    inline Vector_ref position(const int & atom_index) {
      return this->implementation().get_position(atom_index);
    }

    //! returns position of an atom with an AtomRef ``atom``
    inline Vector_ref position(const AtomRef & atom) {
      return this->implementation().get_position(atom);
    }

    //! returns the atom type (convention is atomic number, but nothing is
    //! imposed apart from being an integer
<<<<<<< HEAD
    inline const int & atom_type(const int & atom_index) const {
      return this->implementation().get_atom_type(atom_index);
    }

    //! returns the atom type (convention is atomic number, but nothing is
    //! imposed apart from being an integer
    inline int & atom_type(const int & atom_index) {
=======
    inline const int& atom_type(const int & atom_index) const {
>>>>>>> bc5515a4
      return this->implementation().get_atom_type(atom_index);
    }

    //! returns the atom type (convention is atomic number, but nothing is
    //! imposed apart from being an integer
    inline int& atom_type(const int & atom_index) {
      return this->implementation().get_atom_type(atom_index);
    }

   protected:
    //! returns the current layer
    template <size_t Order>
    constexpr static size_t cluster_layer() {
      return compute_cluster_layer<Order>(typename traits::LayerByOrder{});
    }

    //! recursion end, not for use
    const std::array<int, 0> get_atom_indices() const {
      return std::array<int, 0>{};
    }

    //! returns the cluster size in given order and layer
    template <size_t Order, size_t Layer>
    inline size_t cluster_size(ClusterRefKey<Order, Layer> & cluster) const {
      return this->implementation().get_cluster_size(cluster);
    }

    /**
     * get atom_index of index-th neighbour of this cluster, e.g. j-th neighbour
     * of atom i or k-th neighbour of pair i-j, etc.
     */
    template <size_t Order, size_t Layer>
    inline int cluster_neighbour(ClusterRefKey<Order, Layer> & cluster,
                                 size_t index) const {
      return this->implementation().get_cluster_neighbour(cluster, index);
    }

    //! get atom_index of the index-th atom in manager
    inline int cluster_neighbour(StructureManager & cluster,
                                 size_t & index) const {
      return this->implementation().get_cluster_neighbour(cluster, index);
    }

    //! returns a reference to itself
    inline StructureManager & get_manager() {return *this;}

    //! necessary casting of the type
    inline ManagerImplementation & implementation() {
      return static_cast<ManagerImplementation&>(*this);
    }
    //! returns a reference for access of the implementation
    inline const ManagerImplementation & implementation() const {
      return static_cast<const ManagerImplementation&>(*this);
    }
    //! get an array with all atoms inside
    std::array<AtomRef, 0> get_atoms() const {
      return std::array<AtomRef, 0>{};
    }
    //! Starting array for builing container in iterator
    std::array<int, 0> get_atom_ids() const {
      return std::array<int, 0>{};
    }
    //! Access to offsets for access of cluster-related properties
    template <size_t Order, size_t CallerLayer>
    inline size_t get_offset(const ClusterRefKey<Order,
                             CallerLayer> & cluster) const {
      constexpr auto
        layer{StructureManager::template cluster_layer<Order>()};
      return cluster.get_cluster_index(layer);
    }

    //! Used for building cluster indices
    template <size_t Order>
    inline size_t get_offset(const std::array<size_t, Order> & counters) const {
      return this->implementation().get_offset_impl(counters);
    }
    //! recursion end, not for use
    inline std::array<size_t, 1> get_counters() const {
      return std::array<size_t, 1>{};
    }
    //! access to cluster_indices_container
    inline ClusterIndex_t & get_cluster_indices_container() {
      return this->cluster_indices_container;
    }

    //! access to cluster_indices_container
    inline const ClusterIndex_t & get_cluster_indices_container() const  {
      return this->cluster_indices_container;
    }

    /**
     * Tuple which contains MaxOrder number of cluster_index lists for reference
     * with increasing layer depth. It is filled upon construction of the
     * neighbourhood manager via a
     * std::get<Order>(this->cluster_indices). Higher order are constructed in
     * adaptors accordingly via the lower level indices and a Order-dependend
     * index is appended to the array.
     */
    ClusterIndex_t cluster_indices_container;
  };

  // template <ManagerBase>
  // class StructureManagerProxy
  // {
  // public:
  //   //! Default constructor
  //   StructureManagerProxy() = delete;

  //   //! Copy constructor
  //   StructureManagerProxy(const StructureManagerProxy &other) = delete;

  //   //! Move constructor
  //   StructureManagerProxy(StructureManagerProxy &&other) = default;

  //   //! Destructor
  //   ~StructureManagerProxy() {};

  //   //! Copy assignment operator
  //   StructureManagerProxy& operator=(const StructureManagerProxy &other) = delete;

  //   //! Move assignment operator
  //   StructureManagerProxy& operator=(StructureManagerProxy &&other) = default;


  //   inline iterator begin()

  // protected:
  //   Manager_t & manager;
  // private:
  // };


  /* ---------------------------------------------------------------------- */
  namespace internal {
    //! helper function that allows to append extra elements to an array It
    //! returns the given array, plus one element
    template <typename T, size_t Size, int... Indices>
    decltype(auto) append_array_helper(const std::array<T, Size> & arr, T &&  t,
                                       std::integer_sequence<int, Indices...>) {
      return std::array<T, Size+1> {arr[Indices]..., std::forward<T>(t)};
    }

    //! template function allows to add an element to an array
    template <typename T, size_t Size>
    decltype(auto) append_array(const std::array<T, Size> & arr, T &&  t) {
      return append_array_helper(arr, std::forward<T>(t),
                                 std::make_integer_sequence<int, Size>{});
    }

    /* ---------------------------------------------------------------------- */
    /**
     * static branching to redirect to the correct function to get sizes,
     * offsets and neighbours. Used later by adaptors which modify or extend the
     * neighbourlist to access the correct offset.
     */
    template<bool AtMaxOrder>
    struct IncreaseHelper {
      template<class Manager_t, class Cluster_t>
      inline static size_t get_cluster_size(const Manager_t & /*manager*/,
                                            const Cluster_t & /*cluster*/) {
        throw std::runtime_error("This branch should never exist"
                                 " (cluster size).");
      }
      template<class Manager_t, class Counters_t>
      inline static size_t get_offset_impl(const Manager_t & /*manager*/,
                                           const Counters_t & /*counters*/) {
        throw std::runtime_error("This branch should never exist"
                                 " (offset implementation).");
      }
      template<class Manager_t, class Counters_t>
      inline static
      size_t get_cluster_neighbour(const Manager_t & /*manager*/,
                                   const Counters_t & /*counters*/,
                                   size_t /*index*/) {
        throw std::runtime_error("This branch should never exist"
                                 "(cluster neigbour).");
      }
    };

    //! specialization for not at MaxOrder, these refer to the underlying
    //! manager
    template<>
    struct IncreaseHelper<false> {
      template<class Manager_t, class Cluster_t>
      inline static size_t get_cluster_size(const Manager_t & manager,
                                            const Cluster_t & cluster) {
        return manager.get_cluster_size(cluster);
      }

      template<class Manager_t, class Counters_t>
      inline static size_t get_offset_impl(const Manager_t & manager,
                                           const Counters_t & counters) {
        return manager.get_offset_impl(counters);
      }

      template<class Manager_t, class Counters_t>
      inline static size_t get_cluster_neighbour(const Manager_t & manager,
                                                 const Counters_t & counters,
                                                 size_t index) {
        return manager.get_cluster_neighbour(counters, index);
      }
    };
  }  // internal

  /* ---------------------------------------------------------------------- */
  /**
   * Definition of the ``AtomRef`` class. It is the return type when iterating
   * over the first order of a manager.
   */
  template <class ManagerImplementation>
  class StructureManager<ManagerImplementation>::AtomRef {
   public:
    using Vector_t = Eigen::Matrix<double, ManagerImplementation::dim(), 1>;
    using Vector_ref = Eigen::Map<Vector_t>;
    using Manager_t = StructureManager<ManagerImplementation>;

    //! Default constructor
    AtomRef() = delete;

    //! constructor from iterator
    AtomRef(Manager_t & manager, const int & id)
      : manager{manager}, index{id} {}

    //! Copy constructor
    AtomRef(const AtomRef & other) = default;

    //! Move constructor
    AtomRef(AtomRef && other) = default;

    //! Destructor
    ~AtomRef() {}

    //! Copy assignment operator
    AtomRef & operator=(const AtomRef & other) = delete;

    //! Move assignment operator
    AtomRef & operator=(AtomRef && other) = default;

    //! return index of the atom
    inline const int & get_index() const {return this->index;}

    //! return position vector of the atom
    inline Vector_ref get_position() {
      return this->manager.position(this->index);
    }

    /**
     * return atom type (idea: corresponding atomic number, but is allowed to be
     * arbitrary as long as it is an integer)
     */
    inline const int & get_atom_type() const {
      return this->manager.atom_type(this->index);
    }
    /**
     * return atom type (idea: corresponding atomic number, but is allowed to be
     * arbitrary as long as it is an integer)
     */
    inline int & get_atom_type() {
      return this->manager.atom_type(this->index);
    }

   protected:
    //! reference to the underlying manager
    Manager_t & manager;
    /**
     * The meaning of `index` is manager-dependent. There are no guaranties
     * regarding contiguity. It is used internally to absolutely address
     * atom-related properties.
     */
    int index;
  };

  /* ---------------------------------------------------------------------- */
  /**
   * Class definitionobject when iterating over the manager, then atoms, then
   * pairs, etc. in deeper Orders. This object itself is iterable again up to
   * the corresponding MaxOrder of the manager. I.e. iterating over a manager
   * provides atoms; iterating over atoms gives its pairs, etc.
   */
  template <class ManagerImplementation>
  template <size_t Order>
  class StructureManager<ManagerImplementation>::ClusterRef :
    public ClusterRefKey<Order,
                  ManagerImplementation::template cluster_layer<Order>()> {
  public:
    using Manager_t = StructureManager<ManagerImplementation>;
    using traits = StructureManager_traits<ManagerImplementation>;
    constexpr static auto ClusterLayer{
      ManagerImplementation::template cluster_layer<Order>()};
    using Parent =
      ClusterRefKey<Order,
                    ClusterLayer>;
    using AtomRef_t = typename Manager_t::AtomRef;
    using Iterator_t = typename Manager_t::template iterator<Order>;
    using Atoms_t = std::array<AtomRef_t, Order>;
    using iterator = typename Manager_t::template iterator<Order+1>;
    friend iterator;

    using IndexConstArray_t = typename Parent::IndexConstArray;
    using IndexArray_t = typename Parent::IndexArray;

    //! Default constructor
    ClusterRef() = delete;

    //! ClusterRef for multiple atoms with const IndexArray
    ClusterRef(Iterator_t & it,
               const std::array<int, Order> & atom_indices,
               const IndexConstArray_t & cluster_indices) :
      Parent{atom_indices, cluster_indices}, it{it} {}

    //! ClusterRef for multiple atoms with non const IndexArray
    ClusterRef(Iterator_t & it,
               const std::array<int, Order> & atom_indices,
               IndexArray_t & cluster_indices) :
      Parent{atom_indices, IndexConstArray_t(cluster_indices.data())}, it{it} {}

    //! ClusterRef for single atom, see `cluster_index`
    ClusterRef(Iterator_t & it,
               const std::array<int, Order> & atom_indices,
               const size_t & cluster_index) :

      Parent{atom_indices, IndexConstArray_t(& cluster_index)}, it{it} {}

    /**
     * This is a ClusterRef of Order=1, constructed from a higher Order.  This
     * function here is self referencing right now. A ClusterRefKey with
     * Order=1 is noeeded to construct it ?!
     */
    template <bool FirstOrder = (Order == 1)>
    ClusterRef(std::enable_if_t<FirstOrder, ClusterRefKey<1, 0>> & cluster,
               Manager_t & manager):
      Parent(cluster.get_atom_indices(), cluster.get_cluster_indices()),
      it(manager) {}

    //! Copy constructor
    ClusterRef(const ClusterRef & other) = delete;

    //! Move constructor
    ClusterRef(ClusterRef && other) = default;

    //! Destructor
    virtual ~ClusterRef() = default;

    //! Copy assignment operator
    ClusterRef & operator=(const ClusterRef & other) = default;

    //! Move assignment operator
    ClusterRef & operator=(ClusterRef && other) = default;

    //! return atoms of the current cluster
    const std::array<AtomRef_t, Order> & get_atoms() const {
      return this->atoms;
    }

    /**
     * Returns the position of the last atom in the cluster, e.g. when cluster
     * order==1 it is the atom position, when cluster order==2 it is the
     * neighbour position, etc.
     */
    inline decltype(auto) get_position() {
      return this->get_manager().position(this->get_atom_index());
    }

    //! returns the type of the last atom in the cluster
    inline int & get_atom_type() {
      auto && id{this->get_atom_index()};
      return this->get_manager().atom_type(id);
    }

    //! returns the type of the last atom in the cluster
    inline const int & get_atom_type() const {
      auto && id{this->get_atom_index()};
      return this->get_manager().atom_type(id);
    }

    /**
     * build a array of atom types from the atoms in this cluster
     */
    std::array<int, Order> get_atom_types() const;

    //! return the index of the atom/pair/etc. it is always the last one, since
    //! the other ones are accessed an Order above.
    inline int get_atom_index() const {
      return this->back();
    }
    //! returns a reference to the manager with the maximum layer
    inline Manager_t & get_manager() {return this->it.get_manager();}

    //! return a const reference to the manager with maximum layer
    inline const Manager_t & get_manager() const {
      return this->it.get_manager();
    }
    //! start of the iteration over the cluster itself
    inline iterator begin() {
      std::array<size_t, Order> counters{this->it.get_counters()};
      auto offset = this->get_manager().get_offset(counters);
      return iterator(*this, 0, offset);
    }
    //! end of the iterations over the cluster itself
    inline iterator end() {
      return iterator(*this, this->size(), std::numeric_limits<size_t>::max());
    }
    //! returns its own size
    inline size_t size() {return this->get_manager().cluster_size(*this);}
    //! return iterator index - this is used in cluster_indices_container as
    //! well as accessing properties
    inline size_t get_index() const {
      return this->it.index;
    }
    //! returns the clusters index (e.g. the 4-th pair of all pairs in this
    //! iteration)
    inline size_t get_global_index() const {
      return this->get_manager().get_offset(*this);
    }
    //! returns the atom indices, which constitute the cluster
    const std::array<int, Order> & get_atom_indices() const {
      return this->atom_indices;
    }

    inline Iterator_t & get_iterator() {return this->it;}
    inline const Iterator_t & get_iterator() const {return this->it;}

  protected:
    //! counters for access
    inline std::array<size_t, 1> get_counters() const {
      return this->it.get_counters();
    }
    //!`atom_cluster_indices` is an initially contiguous numbering of atoms
    Iterator_t & it;
  private:
  };


  namespace internal {
    template <class Manager, size_t Order, size_t... Indices>
    std::array<int, Order>
    species_aggregator_helper(const std::array<int, Order> & array,
                              const Manager & manager,
                              std::index_sequence<Indices...> /*indices*/) {
      return std::array<int, Order>{
        manager.atom_type(array[Indices])...};
    }

    template <class Manager, size_t Order, size_t... Indices>
    std::array<int, Order>
    species_aggregator(const std::array<int, Order> &index_array,
                       const Manager & manager) {
      return species_aggregator_helper<Manager>
        (index_array,
         manager,
         std::make_index_sequence<Order>{});
    }
  }; // internal

  template <class ManagerImplementation>
  template <size_t Order>
  std::array<int, Order> StructureManager<ManagerImplementation>::
      ClusterRef<Order>::get_atom_types() const {
    return internal::species_aggregator<StructureManager>(this->atom_indices,
                                                          this->get_manager());
  }

  /* ---------------------------------------------------------------------- */
  /**
   * Class definition of the iterator. This is used by all clusters. It is
   * specialized for the case Order=1, when iterating over a manager and the
   * dereference are atoms, because then the container is a manager. For all
   * other cases, the container is the cluster of the Order below.
   */
  template <class ManagerImplementation>
  template <size_t Order>
  class StructureManager<ManagerImplementation>::iterator {
   public:
    using Manager_t = StructureManager<ManagerImplementation>;
    friend Manager_t;
    using ClusterRef_t = typename Manager_t::template ClusterRef<Order>;

    friend ClusterRef_t;
    // determine the container type
    using Container_t =
      std::conditional_t
      <Order == 1,
       Manager_t,
       typename Manager_t::template
       ClusterRef<Order-1>>;
    static_assert(Order > 0, "Order has to be positive");

    static_assert(Order <= traits::MaxOrder,
                  "Order > MaxOrder, impossible iterator");

    using AtomRef_t = typename Manager_t::AtomRef;

    using value_type = ClusterRef_t;
    using difference_type = std::ptrdiff_t;
    using iterator_category = std::forward_iterator_tag;
    // using iterator_category = std::random_access_iterator_tag;

    using reference = value_type;

    //! Default constructor
    iterator() = delete;

    //! Copy constructor
    iterator(const iterator & other) = default;

    //! Move constructor
    iterator(iterator && other) = default;

    //! Destructor
    virtual ~iterator() = default;

    //! Copy assignment operator
    iterator & operator=(const iterator & other) = default;

    //! Move assignment operator
    iterator & operator=(iterator && other) = default;

    //! pre-increment
    inline iterator & operator ++() {
      ++this->index;
      return *this;
    }

    //! pre-decrement
    inline iterator & operator --() {
      --this->index;
      return *this;
    }

    //! dereference: calculate cluster indices
    inline value_type operator * () {
      auto & cluster_indices_properties =
        std::get<Order-1>(this->get_manager().get_cluster_indices_container());
      using Ref_t = typename
        std::remove_reference_t<decltype(
          cluster_indices_properties)>::reference;
      Ref_t cluster_indices =
        cluster_indices_properties[this->get_cluster_index()];
      return ClusterRef_t(*this, this->get_atom_indices(), cluster_indices);
    }

    //! dereference: calculate cluster indices
    inline const value_type operator * () const {
      const auto & cluster_indices_properties =
        std::get<Order-1>(this->get_manager().get_cluster_indices_container());
      using Ref_t = typename
        std::remove_reference_t<decltype(cluster_indices_properties)>::
        const_reference;
      Ref_t cluster_indices =
        cluster_indices_properties[this->get_cluster_index()];
      const auto indices{this->get_atom_indices()};
      return ClusterRef_t(const_cast<iterator&>(*this),
                          indices, cluster_indices);
    }

    //! equality
    inline bool operator == (const iterator & other) const {
      return this->index == other.index;
    }

    //! inequality
    inline bool operator != (const iterator & other) const {
      return not (*this == other);
    }

    /**
     * const access to container
     */
    inline const Container_t & get_container() const {return this->container;}

   protected:
    //! constructor with container ref and starting point
    iterator(Container_t & cont, size_t start, size_t offset)
      :container{cont}, index{start}, offset{offset} {}

    //! add atomic indices in current iteration
    std::array<int, Order> get_atom_indices() {
      return internal::append_array
        (container.get_atom_indices(),
         this->get_manager().cluster_neighbour(container, this->index));
    }

    //! add atomic indices in current iteration
    std::array<int, Order> get_atom_indices() const {
      return internal::append_array
        (container.get_atom_indices(),
         this->get_manager().cluster_neighbour(container, this->index));
    }

    //! returns the current index of the cluster in iteration
    inline size_t get_cluster_index() const {
      return this->index + this->offset;
    }
    //! returns a reference to the underlying manager at every Order
    inline Manager_t & get_manager() {return this->container.get_manager();}
    //! returns a const reference to the underlying manager at every Order
    inline const Manager_t & get_manager() const {
      return this->container.get_manager();
    }

    //! returns the counters - which is the position in a list at each Order.
    inline std::array<size_t, Order> get_counters() {
      std::array<size_t, Order> counters;
      counters[Order-1] = this->index;
      if (Order == 1) {
        return counters;
      } else {
        auto parental_counters = this->container.get_counters();
        for (size_t i{0}; i < Order - 1; i++) {
          counters[i] = parental_counters[i];
        }
        return counters;
      }
    }
    //! in ascending order, this is: manager, atom, pair, triplet (i.e. cluster
    //! of Order 0, 1, 2, 3, ...
    Container_t & container;
    //! the iterators index (for moving forwards)
    size_t index;
    //! offset for access in a neighbour list during construction of the begin()
    const size_t offset;
  };
}  // namespace rascal

#endif /* STRUCTURE_MANAGER_H */<|MERGE_RESOLUTION|>--- conflicted
+++ resolved
@@ -46,28 +46,26 @@
 #include <type_traits>
 #include <utility>
 #include <limits>
-#include<tuple>
+#include <tuple>
 
 namespace rascal {
 
   /* ---------------------------------------------------------------------- */
   namespace AdaptorTraits {
     //! signals if neighbours are sorted by distance
-    enum class SortedByDistance: bool {yes = true, no = false};
+    enum class SortedByDistance : bool { yes = true, no = false };
     //! full neighbourlist or minimal neighbourlist (no permutation of clusters)
-    enum class NeighbourListType {full, half};
+    enum class NeighbourListType { full, half };
     //! strictness of a neighbourlist with respect to a given cutoff
-    enum class Strict:bool {yes = true, no = false}; //
-  }  // AdaptorTraits
+    enum class Strict : bool { yes = true, no = false };  //
+  }  // namespace AdaptorTraits
   /* ---------------------------------------------------------------------- */
 
   /**
    * traits structure to avoid incomplete types in crtp Empty because it is not
    * known what it will contain
    */
-  template <class ManagerImplementation>
-  struct StructureManager_traits
-  {};
+  template <class ManagerImplementation> struct StructureManager_traits {};
 
   /* ---------------------------------------------------------------------- */
   namespace internal {
@@ -92,18 +90,18 @@
      */
     template <typename Manager, size_t Order, size_t LayersHead,
               size_t... LayersTail, typename... TupComp>
-    struct ClusterIndexPropertyComputer_Helper<Manager, Order,
-                                               std::index_sequence
-                                               <LayersHead, LayersTail...>,
-                                               std::tuple<TupComp...>> {
+    struct ClusterIndexPropertyComputer_Helper<
+        Manager, Order, std::index_sequence<LayersHead, LayersTail...>,
+        std::tuple<TupComp...>> {
       using traits = typename Manager::traits;
       constexpr static auto ActiveLayer{
-        compute_cluster_layer<Order>(typename traits::LayerByOrder{})};
-
-      using Property_t = Property<size_t, Order, ActiveLayer, LayersHead+1, 1>;
-      using type = typename ClusterIndexPropertyComputer_Helper
-        <Manager, Order+1, std::index_sequence<LayersTail...>,
-         std::tuple<TupComp..., Property_t>>::type;
+          compute_cluster_layer<Order>(typename traits::LayerByOrder{})};
+
+      using Property_t =
+          Property<size_t, Order, ActiveLayer, LayersHead + 1, 1>;
+      using type = typename ClusterIndexPropertyComputer_Helper<
+          Manager, Order + 1, std::index_sequence<LayersTail...>,
+          std::tuple<TupComp..., Property_t>>::type;
     };
 
     /**
@@ -112,15 +110,15 @@
      */
     template <typename Manager, size_t Order, size_t LayersHead,
               typename... TupComp>
-    struct ClusterIndexPropertyComputer_Helper<Manager,
-                                               Order,
+    struct ClusterIndexPropertyComputer_Helper<Manager, Order,
                                                std::index_sequence<LayersHead>,
                                                std::tuple<TupComp...>> {
       using traits = typename Manager::traits;
       constexpr static auto ActiveLayer{
-        compute_cluster_layer<Order>(typename traits::LayerByOrder{})};
-
-      using Property_t = Property<size_t, Order, ActiveLayer, LayersHead+1, 1>;
+          compute_cluster_layer<Order>(typename traits::LayerByOrder{})};
+
+      using Property_t =
+          Property<size_t, Order, ActiveLayer, LayersHead + 1, 1>;
       using type = std::tuple<TupComp..., Property_t>;
     };
 
@@ -128,26 +126,22 @@
     template <typename Manager, size_t... Layers>
     struct ClusterIndexPropertyComputer<Manager,
                                         std::index_sequence<Layers...>> {
-      using type =
-        typename
-        ClusterIndexPropertyComputer_Helper<Manager, 1,
-                                            std::index_sequence<Layers...>,
-                                            std::tuple<>>::type;
+      using type = typename ClusterIndexPropertyComputer_Helper<
+          Manager, 1, std::index_sequence<Layers...>, std::tuple<>>::type;
     };
 
     /**
      * Empty template helper structure is created to construct cluster indices
      * tuples
      */
-    template <typename Tup, typename Manager>
-    struct ClusterIndexConstructor {};
+    template <typename Tup, typename Manager> struct ClusterIndexConstructor {};
 
     //! Overload to build the tuple
     template <typename... PropertyTypes, typename Manager>
     struct ClusterIndexConstructor<std::tuple<PropertyTypes...>, Manager> {
       static inline decltype(auto) make(Manager & manager) {
         return std::tuple<PropertyTypes...>(
-                      std::move(PropertyTypes(manager))...);
+            std::move(PropertyTypes(manager))...);
       }
     };
 
@@ -165,34 +159,34 @@
    * class implementation
    */
   template <class ManagerImplementation>
-  class StructureManager: public StructureManagerBase {
+  class StructureManager : public StructureManagerBase {
    public:
     using traits = StructureManager_traits<ManagerImplementation>;
     //! type used to represent spatial coordinates, etc
     using Vector_t = Eigen::Matrix<double, traits::Dim, 1>;
     using Vector_ref = Eigen::Map<Vector_t>;
-    using ClusterIndex_t = typename internal::ClusterIndexPropertyComputer
-      <StructureManager, typename traits::LayerByOrder>::type;
-    using ClusterConstructor_t = typename internal::ClusterIndexConstructor
-      <ClusterIndex_t, StructureManager>;
+    using ClusterIndex_t = typename internal::ClusterIndexPropertyComputer<
+        StructureManager, typename traits::LayerByOrder>::type;
+    using ClusterConstructor_t =
+        typename internal::ClusterIndexConstructor<ClusterIndex_t,
+                                                   StructureManager>;
 
     //! helper type for Property creation
     template <typename T, size_t Order, Dim_t NbRow = 1, Dim_t NbCol = 1>
-    using Property_t = Property<T, Order,
-                                compute_cluster_layer<Order>
-                                (typename traits::LayerByOrder{}),
-                                NbRow, NbCol>;
+    using Property_t =
+        Property<T, Order,
+                 compute_cluster_layer<Order>(typename traits::LayerByOrder{}),
+                 NbRow, NbCol>;
 
     //! helper type for Property creation
     template <typename T, size_t Order>
     using TypedProperty_t = TypedProperty<T, Order,
-                                          compute_cluster_layer<Order>
-                                          (typename traits::LayerByOrder{})>;
+                                          compute_cluster_layer<Order>(
+                                              typename traits::LayerByOrder{})>;
 
     //! Default constructor
-    StructureManager() :
-      cluster_indices_container{ClusterConstructor_t::make(*this)} {
-    }
+    StructureManager()
+        : cluster_indices_container{ClusterConstructor_t::make(*this)} {}
 
     //! Copy constructor
     StructureManager(const StructureManager & other) = delete;
@@ -204,23 +198,20 @@
     virtual ~StructureManager() = default;
 
     //! Copy assignment operator
-    StructureManager
-    & operator=(const StructureManager & other) = delete;
+    StructureManager & operator=(const StructureManager & other) = delete;
 
     //! Move assignment operator
-    StructureManager
-    & operator=(StructureManager && other)  = default;
+    StructureManager & operator=(StructureManager && other) = default;
 
     // required for the construction of vectors, etc
-    constexpr static int dim() {return traits::Dim;}
+    constexpr static int dim() { return traits::Dim; }
 
     /**
      * iterator over the atoms, pairs, triplets, etc in the manager. Iterators
      * like these can be used as indices for random access in atom-, pair,
      * ... -related properties.
      */
-    template <size_t Order>
-    class iterator;
+    template <size_t Order> class iterator;
     using Iterator_t = iterator<1>;
     friend Iterator_t;
 
@@ -234,8 +225,7 @@
      * return type for iterators: a light-weight pair, triplet, etc reference,
      * giving access to the AtomRefs of all implicated atoms
      */
-    template <size_t Order>
-    class ClusterRef;
+    template <size_t Order> class ClusterRef;
 
     //! Get an iterator for a ClusterRef<1> to access pairs of an atom
     inline Iterator_t get_iterator_at(const size_t index,
@@ -244,22 +234,18 @@
     }
 
     //! start of iterator
-    inline Iterator_t begin() {return Iterator_t(*this, 0, 0);}
+    inline Iterator_t begin() { return Iterator_t(*this, 0, 0); }
     //! end of iterator
     inline Iterator_t end() {
-      return Iterator_t(*this,
-                        this->implementation().get_size(),
-                        std::numeric_limits<size_t>::max());}
+      return Iterator_t(*this, this->implementation().get_size(),
+                        std::numeric_limits<size_t>::max());
+    }
 
     //! i.e. number of atoms
-    inline size_t size() const {return this->implementation().get_size();}
+    inline size_t size() const { return this->implementation().get_size(); }
 
     //! number of atoms, pairs, triplets in respective manager
-<<<<<<< HEAD
-    inline size_t nb_clusters(size_t cluster_size) const override final {
-=======
     inline size_t nb_clusters(size_t cluster_size) const final {
->>>>>>> bc5515a4
       return this->implementation().get_nb_clusters(cluster_size);
     }
 
@@ -275,7 +261,6 @@
 
     //! returns the atom type (convention is atomic number, but nothing is
     //! imposed apart from being an integer
-<<<<<<< HEAD
     inline const int & atom_type(const int & atom_index) const {
       return this->implementation().get_atom_type(atom_index);
     }
@@ -283,22 +268,12 @@
     //! returns the atom type (convention is atomic number, but nothing is
     //! imposed apart from being an integer
     inline int & atom_type(const int & atom_index) {
-=======
-    inline const int& atom_type(const int & atom_index) const {
->>>>>>> bc5515a4
-      return this->implementation().get_atom_type(atom_index);
-    }
-
-    //! returns the atom type (convention is atomic number, but nothing is
-    //! imposed apart from being an integer
-    inline int& atom_type(const int & atom_index) {
       return this->implementation().get_atom_type(atom_index);
     }
 
    protected:
     //! returns the current layer
-    template <size_t Order>
-    constexpr static size_t cluster_layer() {
+    template <size_t Order> constexpr static size_t cluster_layer() {
       return compute_cluster_layer<Order>(typename traits::LayerByOrder{});
     }
 
@@ -330,30 +305,27 @@
     }
 
     //! returns a reference to itself
-    inline StructureManager & get_manager() {return *this;}
+    inline StructureManager & get_manager() { return *this; }
 
     //! necessary casting of the type
     inline ManagerImplementation & implementation() {
-      return static_cast<ManagerImplementation&>(*this);
+      return static_cast<ManagerImplementation &>(*this);
     }
     //! returns a reference for access of the implementation
     inline const ManagerImplementation & implementation() const {
-      return static_cast<const ManagerImplementation&>(*this);
+      return static_cast<const ManagerImplementation &>(*this);
     }
     //! get an array with all atoms inside
     std::array<AtomRef, 0> get_atoms() const {
       return std::array<AtomRef, 0>{};
     }
     //! Starting array for builing container in iterator
-    std::array<int, 0> get_atom_ids() const {
-      return std::array<int, 0>{};
-    }
+    std::array<int, 0> get_atom_ids() const { return std::array<int, 0>{}; }
     //! Access to offsets for access of cluster-related properties
     template <size_t Order, size_t CallerLayer>
-    inline size_t get_offset(const ClusterRefKey<Order,
-                             CallerLayer> & cluster) const {
-      constexpr auto
-        layer{StructureManager::template cluster_layer<Order>()};
+    inline size_t
+    get_offset(const ClusterRefKey<Order, CallerLayer> & cluster) const {
+      constexpr auto layer{StructureManager::template cluster_layer<Order>()};
       return cluster.get_cluster_index(layer);
     }
 
@@ -372,7 +344,7 @@
     }
 
     //! access to cluster_indices_container
-    inline const ClusterIndex_t & get_cluster_indices_container() const  {
+    inline const ClusterIndex_t & get_cluster_indices_container() const {
       return this->cluster_indices_container;
     }
 
@@ -387,50 +359,19 @@
     ClusterIndex_t cluster_indices_container;
   };
 
-  // template <ManagerBase>
-  // class StructureManagerProxy
-  // {
-  // public:
-  //   //! Default constructor
-  //   StructureManagerProxy() = delete;
-
-  //   //! Copy constructor
-  //   StructureManagerProxy(const StructureManagerProxy &other) = delete;
-
-  //   //! Move constructor
-  //   StructureManagerProxy(StructureManagerProxy &&other) = default;
-
-  //   //! Destructor
-  //   ~StructureManagerProxy() {};
-
-  //   //! Copy assignment operator
-  //   StructureManagerProxy& operator=(const StructureManagerProxy &other) = delete;
-
-  //   //! Move assignment operator
-  //   StructureManagerProxy& operator=(StructureManagerProxy &&other) = default;
-
-
-  //   inline iterator begin()
-
-  // protected:
-  //   Manager_t & manager;
-  // private:
-  // };
-
-
   /* ---------------------------------------------------------------------- */
   namespace internal {
     //! helper function that allows to append extra elements to an array It
     //! returns the given array, plus one element
     template <typename T, size_t Size, int... Indices>
-    decltype(auto) append_array_helper(const std::array<T, Size> & arr, T &&  t,
+    decltype(auto) append_array_helper(const std::array<T, Size> & arr, T && t,
                                        std::integer_sequence<int, Indices...>) {
-      return std::array<T, Size+1> {arr[Indices]..., std::forward<T>(t)};
+      return std::array<T, Size + 1>{arr[Indices]..., std::forward<T>(t)};
     }
 
     //! template function allows to add an element to an array
     template <typename T, size_t Size>
-    decltype(auto) append_array(const std::array<T, Size> & arr, T &&  t) {
+    decltype(auto) append_array(const std::array<T, Size> & arr, T && t) {
       return append_array_helper(arr, std::forward<T>(t),
                                  std::make_integer_sequence<int, Size>{});
     }
@@ -441,25 +382,23 @@
      * offsets and neighbours. Used later by adaptors which modify or extend the
      * neighbourlist to access the correct offset.
      */
-    template<bool AtMaxOrder>
-    struct IncreaseHelper {
-      template<class Manager_t, class Cluster_t>
+    template <bool AtMaxOrder> struct IncreaseHelper {
+      template <class Manager_t, class Cluster_t>
       inline static size_t get_cluster_size(const Manager_t & /*manager*/,
                                             const Cluster_t & /*cluster*/) {
         throw std::runtime_error("This branch should never exist"
                                  " (cluster size).");
       }
-      template<class Manager_t, class Counters_t>
+      template <class Manager_t, class Counters_t>
       inline static size_t get_offset_impl(const Manager_t & /*manager*/,
                                            const Counters_t & /*counters*/) {
         throw std::runtime_error("This branch should never exist"
                                  " (offset implementation).");
       }
-      template<class Manager_t, class Counters_t>
-      inline static
-      size_t get_cluster_neighbour(const Manager_t & /*manager*/,
-                                   const Counters_t & /*counters*/,
-                                   size_t /*index*/) {
+      template <class Manager_t, class Counters_t>
+      inline static size_t
+      get_cluster_neighbour(const Manager_t & /*manager*/,
+                            const Counters_t & /*counters*/, size_t /*index*/) {
         throw std::runtime_error("This branch should never exist"
                                  "(cluster neigbour).");
       }
@@ -467,28 +406,27 @@
 
     //! specialization for not at MaxOrder, these refer to the underlying
     //! manager
-    template<>
-    struct IncreaseHelper<false> {
-      template<class Manager_t, class Cluster_t>
+    template <> struct IncreaseHelper<false> {
+      template <class Manager_t, class Cluster_t>
       inline static size_t get_cluster_size(const Manager_t & manager,
                                             const Cluster_t & cluster) {
         return manager.get_cluster_size(cluster);
       }
 
-      template<class Manager_t, class Counters_t>
+      template <class Manager_t, class Counters_t>
       inline static size_t get_offset_impl(const Manager_t & manager,
                                            const Counters_t & counters) {
         return manager.get_offset_impl(counters);
       }
 
-      template<class Manager_t, class Counters_t>
+      template <class Manager_t, class Counters_t>
       inline static size_t get_cluster_neighbour(const Manager_t & manager,
                                                  const Counters_t & counters,
                                                  size_t index) {
         return manager.get_cluster_neighbour(counters, index);
       }
     };
-  }  // internal
+  }  // namespace internal
 
   /* ---------------------------------------------------------------------- */
   /**
@@ -507,7 +445,7 @@
 
     //! constructor from iterator
     AtomRef(Manager_t & manager, const int & id)
-      : manager{manager}, index{id} {}
+        : manager{manager}, index{id} {}
 
     //! Copy constructor
     AtomRef(const AtomRef & other) = default;
@@ -525,7 +463,7 @@
     AtomRef & operator=(AtomRef && other) = default;
 
     //! return index of the atom
-    inline const int & get_index() const {return this->index;}
+    inline const int & get_index() const { return this->index; }
 
     //! return position vector of the atom
     inline Vector_ref get_position() {
@@ -567,21 +505,19 @@
    */
   template <class ManagerImplementation>
   template <size_t Order>
-  class StructureManager<ManagerImplementation>::ClusterRef :
-    public ClusterRefKey<Order,
-                  ManagerImplementation::template cluster_layer<Order>()> {
-  public:
+  class StructureManager<ManagerImplementation>::ClusterRef
+      : public ClusterRefKey<
+            Order, ManagerImplementation::template cluster_layer<Order>()> {
+   public:
     using Manager_t = StructureManager<ManagerImplementation>;
     using traits = StructureManager_traits<ManagerImplementation>;
     constexpr static auto ClusterLayer{
-      ManagerImplementation::template cluster_layer<Order>()};
-    using Parent =
-      ClusterRefKey<Order,
-                    ClusterLayer>;
+        ManagerImplementation::template cluster_layer<Order>()};
+    using Parent = ClusterRefKey<Order, ClusterLayer>;
     using AtomRef_t = typename Manager_t::AtomRef;
     using Iterator_t = typename Manager_t::template iterator<Order>;
     using Atoms_t = std::array<AtomRef_t, Order>;
-    using iterator = typename Manager_t::template iterator<Order+1>;
+    using iterator = typename Manager_t::template iterator<Order + 1>;
     friend iterator;
 
     using IndexConstArray_t = typename Parent::IndexConstArray;
@@ -591,23 +527,22 @@
     ClusterRef() = delete;
 
     //! ClusterRef for multiple atoms with const IndexArray
-    ClusterRef(Iterator_t & it,
-               const std::array<int, Order> & atom_indices,
-               const IndexConstArray_t & cluster_indices) :
-      Parent{atom_indices, cluster_indices}, it{it} {}
+    ClusterRef(Iterator_t & it, const std::array<int, Order> & atom_indices,
+               const IndexConstArray_t & cluster_indices)
+        : Parent{atom_indices, cluster_indices}, it{it} {}
 
     //! ClusterRef for multiple atoms with non const IndexArray
-    ClusterRef(Iterator_t & it,
-               const std::array<int, Order> & atom_indices,
-               IndexArray_t & cluster_indices) :
-      Parent{atom_indices, IndexConstArray_t(cluster_indices.data())}, it{it} {}
+    ClusterRef(Iterator_t & it, const std::array<int, Order> & atom_indices,
+               IndexArray_t & cluster_indices)
+        : Parent{atom_indices, IndexConstArray_t(cluster_indices.data())},
+          it{it} {}
 
     //! ClusterRef for single atom, see `cluster_index`
-    ClusterRef(Iterator_t & it,
-               const std::array<int, Order> & atom_indices,
-               const size_t & cluster_index) :
-
-      Parent{atom_indices, IndexConstArray_t(& cluster_index)}, it{it} {}
+    ClusterRef(Iterator_t & it, const std::array<int, Order> & atom_indices,
+               const size_t & cluster_index)
+        :
+
+          Parent{atom_indices, IndexConstArray_t(&cluster_index)}, it{it} {}
 
     /**
      * This is a ClusterRef of Order=1, constructed from a higher Order.  This
@@ -616,9 +551,9 @@
      */
     template <bool FirstOrder = (Order == 1)>
     ClusterRef(std::enable_if_t<FirstOrder, ClusterRefKey<1, 0>> & cluster,
-               Manager_t & manager):
-      Parent(cluster.get_atom_indices(), cluster.get_cluster_indices()),
-      it(manager) {}
+               Manager_t & manager)
+        : Parent(cluster.get_atom_indices(), cluster.get_cluster_indices()),
+          it(manager) {}
 
     //! Copy constructor
     ClusterRef(const ClusterRef & other) = delete;
@@ -668,11 +603,9 @@
 
     //! return the index of the atom/pair/etc. it is always the last one, since
     //! the other ones are accessed an Order above.
-    inline int get_atom_index() const {
-      return this->back();
-    }
+    inline int get_atom_index() const { return this->back(); }
     //! returns a reference to the manager with the maximum layer
-    inline Manager_t & get_manager() {return this->it.get_manager();}
+    inline Manager_t & get_manager() { return this->it.get_manager(); }
 
     //! return a const reference to the manager with maximum layer
     inline const Manager_t & get_manager() const {
@@ -689,12 +622,10 @@
       return iterator(*this, this->size(), std::numeric_limits<size_t>::max());
     }
     //! returns its own size
-    inline size_t size() {return this->get_manager().cluster_size(*this);}
+    inline size_t size() { return this->get_manager().cluster_size(*this); }
     //! return iterator index - this is used in cluster_indices_container as
     //! well as accessing properties
-    inline size_t get_index() const {
-      return this->it.index;
-    }
+    inline size_t get_index() const { return this->it.index; }
     //! returns the clusters index (e.g. the 4-th pair of all pairs in this
     //! iteration)
     inline size_t get_global_index() const {
@@ -705,19 +636,19 @@
       return this->atom_indices;
     }
 
-    inline Iterator_t & get_iterator() {return this->it;}
-    inline const Iterator_t & get_iterator() const {return this->it;}
-
-  protected:
+    inline Iterator_t & get_iterator() { return this->it; }
+    inline const Iterator_t & get_iterator() const { return this->it; }
+
+   protected:
     //! counters for access
     inline std::array<size_t, 1> get_counters() const {
       return this->it.get_counters();
     }
     //!`atom_cluster_indices` is an initially contiguous numbering of atoms
     Iterator_t & it;
-  private:
+
+   private:
   };
-
 
   namespace internal {
     template <class Manager, size_t Order, size_t... Indices>
@@ -725,25 +656,23 @@
     species_aggregator_helper(const std::array<int, Order> & array,
                               const Manager & manager,
                               std::index_sequence<Indices...> /*indices*/) {
-      return std::array<int, Order>{
-        manager.atom_type(array[Indices])...};
+      return std::array<int, Order>{manager.atom_type(array[Indices])...};
     }
 
     template <class Manager, size_t Order, size_t... Indices>
     std::array<int, Order>
-    species_aggregator(const std::array<int, Order> &index_array,
+    species_aggregator(const std::array<int, Order> & index_array,
                        const Manager & manager) {
-      return species_aggregator_helper<Manager>
-        (index_array,
-         manager,
-         std::make_index_sequence<Order>{});
-    }
-  }; // internal
+      return species_aggregator_helper<Manager>(
+          index_array, manager, std::make_index_sequence<Order>{});
+    }
+  };  // namespace internal
 
   template <class ManagerImplementation>
   template <size_t Order>
-  std::array<int, Order> StructureManager<ManagerImplementation>::
-      ClusterRef<Order>::get_atom_types() const {
+  std::array<int, Order>
+  StructureManager<ManagerImplementation>::ClusterRef<Order>::get_atom_types()
+      const {
     return internal::species_aggregator<StructureManager>(this->atom_indices,
                                                           this->get_manager());
   }
@@ -766,11 +695,8 @@
     friend ClusterRef_t;
     // determine the container type
     using Container_t =
-      std::conditional_t
-      <Order == 1,
-       Manager_t,
-       typename Manager_t::template
-       ClusterRef<Order-1>>;
+        std::conditional_t<Order == 1, Manager_t,
+                           typename Manager_t::template ClusterRef<Order - 1>>;
     static_assert(Order > 0, "Order has to be positive");
 
     static_assert(Order <= traits::MaxOrder,
@@ -804,75 +730,73 @@
     iterator & operator=(iterator && other) = default;
 
     //! pre-increment
-    inline iterator & operator ++() {
+    inline iterator & operator++() {
       ++this->index;
       return *this;
     }
 
     //! pre-decrement
-    inline iterator & operator --() {
+    inline iterator & operator--() {
       --this->index;
       return *this;
     }
 
     //! dereference: calculate cluster indices
-    inline value_type operator * () {
-      auto & cluster_indices_properties =
-        std::get<Order-1>(this->get_manager().get_cluster_indices_container());
-      using Ref_t = typename
-        std::remove_reference_t<decltype(
+    inline value_type operator*() {
+      auto & cluster_indices_properties = std::get<Order - 1>(
+          this->get_manager().get_cluster_indices_container());
+      using Ref_t = typename std::remove_reference_t<decltype(
           cluster_indices_properties)>::reference;
       Ref_t cluster_indices =
-        cluster_indices_properties[this->get_cluster_index()];
+          cluster_indices_properties[this->get_cluster_index()];
       return ClusterRef_t(*this, this->get_atom_indices(), cluster_indices);
     }
 
     //! dereference: calculate cluster indices
-    inline const value_type operator * () const {
-      const auto & cluster_indices_properties =
-        std::get<Order-1>(this->get_manager().get_cluster_indices_container());
-      using Ref_t = typename
-        std::remove_reference_t<decltype(cluster_indices_properties)>::
-        const_reference;
+    inline const value_type operator*() const {
+      const auto & cluster_indices_properties = std::get<Order - 1>(
+          this->get_manager().get_cluster_indices_container());
+      using Ref_t = typename std::remove_reference_t<decltype(
+          cluster_indices_properties)>::const_reference;
       Ref_t cluster_indices =
-        cluster_indices_properties[this->get_cluster_index()];
+          cluster_indices_properties[this->get_cluster_index()];
       const auto indices{this->get_atom_indices()};
-      return ClusterRef_t(const_cast<iterator&>(*this),
-                          indices, cluster_indices);
+      return ClusterRef_t(const_cast<iterator &>(*this), indices,
+                          cluster_indices);
     }
 
     //! equality
-    inline bool operator == (const iterator & other) const {
+    inline bool operator==(const iterator & other) const {
       return this->index == other.index;
     }
 
     //! inequality
-    inline bool operator != (const iterator & other) const {
-      return not (*this == other);
+    inline bool operator!=(const iterator & other) const {
+      return not(*this == other);
     }
 
     /**
      * const access to container
      */
-    inline const Container_t & get_container() const {return this->container;}
+    inline const Container_t & get_container() const { return this->container; }
 
    protected:
     //! constructor with container ref and starting point
     iterator(Container_t & cont, size_t start, size_t offset)
-      :container{cont}, index{start}, offset{offset} {}
+        : container{cont}, index{start}, offset{offset} {}
 
     //! add atomic indices in current iteration
     std::array<int, Order> get_atom_indices() {
-      return internal::append_array
-        (container.get_atom_indices(),
-         this->get_manager().cluster_neighbour(container, this->index));
+      return internal::append_array(
+          container.get_atom_indices(),
+          this->get_manager().cluster_neighbour(container, this->index));
     }
 
     //! add atomic indices in current iteration
     std::array<int, Order> get_atom_indices() const {
-      return internal::append_array
-        (container.get_atom_indices(),
-         this->get_manager().cluster_neighbour(container, this->index));
+      return internal::append_array(
+          container.get_atom_indices(),
+          this->get_manager().cluster_neighbour(container, this->index));
     }
 
     //! returns the current index of the cluster in iteration
@@ -880,7 +804,7 @@
       return this->index + this->offset;
     }
     //! returns a reference to the underlying manager at every Order
-    inline Manager_t & get_manager() {return this->container.get_manager();}
+    inline Manager_t & get_manager() { return this->container.get_manager(); }
     //! returns a const reference to the underlying manager at every Order
     inline const Manager_t & get_manager() const {
       return this->container.get_manager();
@@ -889,7 +813,7 @@
     //! returns the counters - which is the position in a list at each Order.
     inline std::array<size_t, Order> get_counters() {
       std::array<size_t, Order> counters;
-      counters[Order-1] = this->index;
+      counters[Order - 1] = this->index;
       if (Order == 1) {
         return counters;
       } else {
